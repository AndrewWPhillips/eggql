package main

import (
	"context"
	"encoding/base64"
	"errors"
	"fmt"
	"log"
	"net/http"
	"strings"
	"sync"
	"time"

	"github.com/andrewwphillips/eggql"
)

// ReviewTime implements a GraphQL custom scalar used to keep track of when a movie review was posted
type ReviewTime struct{ time.Time } // embed Time so we get String() method (for marshaling)

// UnmarshalEGGQL is called when eggql needs to decode a string to a Time
// The existence of this method signals that this type is a custom scalar/
func (rt *ReviewTime) UnmarshalEGGQL(in string) error {
	tmp, err := time.Parse(time.RFC3339, in)
	if err != nil {
		return fmt.Errorf("%w error in UnmarshalEGGQL for custom scalar Time", err)
	}
	rt.Time = tmp
	return nil
}

const (
	FirstHumanID    = 1000
	FirstDroidID    = 2000
	FirstStarshipID = 3000
)

type (
	Query struct {
		// Attaching an "egg:" key to the tag of a field named "_" here adds a description to the GraphQL "Query" type
		_ eggql.TagHolder `egg:"# The root query object stores all the queries that can be made"`

		// We need to reference the `Character` struct so that eggql can find it (using reflection) and can generate
		// the GraphQL Character "interface" for the schema.  This is necessary as Hero() has to return a Go interface
		// in order to return anything that implements the Character GraphQL interface (ie, Human or Droid objects).
		// NOTE: unnamed fields (ie, with name "_") cannot be used except with reflection and since this one is the
		// 1st field of the struct and is declared as a zero-length array it uses no memory.
		_ [0]Character

		// Me demonstrates use of the GraphQL "deprecated" directive
		Me Human `egg:",@deprecated(reason: \"silly demo query\")"`

		// Hero is a function used to implement the GraphQL resolver: "hero(episode: Episode = JEDI): Character", where:
		//   hero = the resolver name taken from the 1st tag option (but could have been deduced from the field name "Hero")
		//   episode = the name of the resolver argument (can't be deduced from the func parameter name as Go reflection only includes types, not names, of parameters)
		//   Episode = type of the resolver argument - in GraphQL an enum (see gqlEnums below) but the Go func parameter must be an integer type (int, int8, etc)
		//   JEDI = default value of the argument - must be one of the strings in gqlEnums["Episode"] below
		//   Character = the resolver return type (taken from the 1st tag option after the colon)
		//    - this can't be deduced from the func return type which must be an interface{} when implementing a GraphQL interface
		Hero func(episode int) (interface{}, error) `egg:"hero(episode:Episode=JEDI):Character"`

		// Human resolves one human given their id: "human(id: Int!): Human"
		Human []Human `egg:",subscript,base=1000"` // base = FirstHumanID

		// Humans resolves a list of all humans: "humans: [Human!]"
		Humans []Human `egg:",field_id,base=1000,nullable"` // base = FirstHumanID

		// Droid resolves a droid given their id: "droid(id: Int!): Droid"
		Droid []Droid `egg:",subscript,base=2000"` // base = FirstDroidID

		// Droids returns a list of all droids: "Droids: [Droid!]"
		Droids []Droid `egg:",field_id,base=2000,nullable"` // base = FirstDroidID

		// Starship resolves a starship given its id: "starship(id: Int!): Starship"
		Starship []Starship `egg:",subscript,base=3000"`

		// Starships returns a list of all ships: "starships: [Starship!]"
		Starships []Starship `egg:",field_id,base=3000,nullable"` // base = FirstStarshipID

		// Reviews is a function used to implement the GraphQL resolver: "reviews(episode: Episode): [Review]"
		//  reviews = resolver name, deduced from the field name "Reviews"
		//  episode = argument name (from 1st bracketed value before the colon)
		//  Episode = argument type (from 1st bracketed value after the colon)
		//  [Review] = return type is a list of Review, deduced from the fact that the func returns a slice ([]Review)
		Reviews func(int) ([]Review, error) `egg:"(episode:Episode)"`

		// Search implements the resolver: "search(text: String!): [SearchResult]"
		Search func(context.Context, string) ([]interface{}, error) `egg:"(text):[SearchResult]"`
	}
	Character struct {
		_                 eggql.TagHolder `egg:"# Represents a character (human or droid) in the Star Wars trilogy"`
		Name              string          `egg:"# Name of the character"`
		Friends           []*Character
		FriendsConnection func(first int, after string) FriendsConnection `egg:"(first=-1, after=\"\")"`
		Appears           []int                                           `egg:"appearsIn:[Episode]"`
		SecretBackstory   func() (string, error)
	}
	SearchResult struct { // SearchResult has no exported fields so represents a Union of all types in which it is embedded
		_ eggql.TagHolder `egg:"# Union that defines which object types are searchable"`
	}
	Human struct {
		_            eggql.TagHolder            `egg:"# An intelligent humanoid creature from Star Wars"`
		Character                               // Human implements the Character interface
		SearchResult                            // Human is part of the SearchResult union so can be returned from a search query
		Height       func(int) (float64, error) `egg:"(unit:LengthUnit=METER)"`
		height       float64                    // meters
		HomePlanet   string
		Starships    []*Starship `egg:",nullable"`
	}
	Droid struct {
		_               eggql.TagHolder `egg:"# A mobile, semi-autonomous machine from Star Wars"`
		Character                       // Droid implements the Character interface
		SearchResult                    // Droid is part of the SearchResult union so can be returned from a search query
		PrimaryFunction string
	}
	Starship struct {
		_            eggql.TagHolder `egg:"# Machines for inter-planetary and inter-stellar travel"`
		SearchResult                 // Starship is part of the SearchResult union so can be returned from a search query
		Name         string
		Length       func(int) (float64, error) `egg:"(unit:LengthUnit=METER)"`
		length       float64                    // meters
	}
	EpisodeDetails struct {
		_      eggql.TagHolder `egg:"# Stores info and reviews of each of the movies"`
		Name   string
		HeroId int

		reviewMu        sync.Mutex
		Stars           []int
		Commentary      []string
		Time            []ReviewTime
		reviewReceivers map[chan<- Review]context.Context
	}
	Review struct {
		_          eggql.TagHolder `egg:"# One person's rating and review for a movie"`
		Stars      int
		Commentary string
		Time       ReviewTime
	}

	Mutation struct {
		_            eggql.TagHolder                                 `egg:"# Represents all the updates that can be made to the data"`
		CreateReview func(int, ReviewInput) (*EpisodeDetails, error) `egg:"(episode:Episode,review)"`
	}
	ReviewInput struct {
		_          eggql.TagHolder `egg:"# The input object sent when someone is creating a new review"`
		Stars      int
		Commentary string
		Time       *ReviewTime `egg:"# time the review was written - current time is used if NULL"`
	}

	Subscription struct {
		NewReviews func(ctx context.Context, episode int) <-chan Review
	}

	// The following are for pagination of a list of friends

	FriendsConnection struct {
		_          eggql.TagHolder `egg:"# A connection object for a character's friends"`
		TotalCount int             `egg:"# The total number of friends"`
		Edges      []FriendsEdge   `egg:"# Edges for each of the character's friends"`
		Friends    []*Character    `egg:"# A list of the friends, as a convenience when edges are not needed"`
		PageInfo   PageInfo        `egg:"# Information for paginating this connection"`
	}
	FriendsEdge struct {
		_      eggql.TagHolder `egg:"# An edge object for a character's friends"`
		Cursor string
		Node   *Character
	}
	PageInfo struct {
		_           eggql.TagHolder `egg:"# Information for paginating this connection"`
		StartCursor *string
		EndCursor   *string
		HasNextPage bool
	}
)

var (
	gqlEnums = map[string][]string{
		"Episode # Movies of the Star Wars trilogy": {
			// order should match the episodes slice below
			"NEWHOPE # A New Hope (1977)",
			"EMPIRE  # The Empire Strikes Back (1980)",
			"JEDI    # Return of the Jedi (1983)",
			"ROGUE   @deprecated(reason: \"not an episode in the series\") # Rogue One (2016)",
		},
		"LengthUnit # Units for spatial measurements": {
			// order of strings in the slice should match METER, etc. consts below
			"METER # Standard metric spatial unit",
			"FOOT # Imperial spatial unit used mainly in the US",
		},
	}
)

const (
	METER = iota
	FOOT
)

var (
	humans = []Human{
		{Character: Character{Name: "Luke Skywalker"}, height: 1.67, HomePlanet: "Tatooine"},
		{Character: Character{Name: "Darth Vader"}, height: 2.0, HomePlanet: "Tatooine"},
		{Character: Character{Name: "Han Solo"}, height: 1.85, HomePlanet: "Corellia"},
		{Character: Character{Name: "Leia Organa"}, height: 1.65, HomePlanet: "Alderaa"},
		{Character: Character{Name: "Wilhuff Tarkin"}, height: 1.85, HomePlanet: "Eriadu"},
		{Character: Character{Name: "Chewbacca"}, height: 2.3, HomePlanet: "Kashyyyk"},
	}
	droids = []Droid{
		{Character: Character{Name: "R2-D2"}, PrimaryFunction: "Astromech"},
		{Character: Character{Name: "C-3PO"}, PrimaryFunction: "Protocol"},
	}
	episodes = []EpisodeDetails{
		{Name: "A New Hope", HeroId: FirstHumanID},
		{Name: "The Empire Strikes Back", HeroId: FirstHumanID},
		{Name: "Return of the Jedi", HeroId: FirstDroidID},
	}
	starships = []Starship{
		{Name: "Millenium Falcon", length: 34.37},
		{Name: "X-Wing", length: 12.5},
		{Name: "Tie Advanced x1", length: 9.2},
		{Name: "Imperial Shuttle", length: 20},
	}
)

func init() {
	// Set up friendships
	luke := &humans[0].Character
	bad1 := &humans[1].Character
	solo := &humans[2].Character
	leia := &humans[3].Character
	bad2 := &humans[4].Character
	chew := &humans[5].Character
	c3po := &droids[0].Character
	artu := &droids[1].Character

	humans[0].Friends = []*Character{leia, solo, chew, c3po, artu}
	humans[1].Friends = []*Character{bad1}
	humans[2].Friends = []*Character{chew, leia, luke}
	humans[3].Friends = []*Character{luke, solo, artu, c3po}
	humans[4].Friends = []*Character{bad2}
	humans[5].Friends = []*Character{solo, luke}
	droids[0].Friends = []*Character{artu, luke, leia, chew}
	droids[1].Friends = []*Character{c3po, luke, leia}

	// Set up human closures
	for i := range humans {
		humans[i].SecretBackstory = getSecretBackstory // assign function to the closure
		humans[i].Height = (&humans[i]).getHeight      // assign method to allow access to height field
		humans[i].FriendsConnection = (&humans[i]).Character.getFriendsConnection
	}
	// Set up droid closures
	for i := range droids {
		droids[i].SecretBackstory = getSecretBackstory
		droids[i].FriendsConnection = (&droids[i]).Character.getFriendsConnection
	}

	// Set up appearances
	humans[0].Appears = []int{0, 1, 2}
	humans[1].Appears = []int{0, 1, 2}
	humans[2].Appears = []int{0, 1, 2}
	humans[3].Appears = []int{0, 1, 2}
	humans[4].Appears = []int{0}
	humans[5].Appears = []int{0, 1, 2}
	droids[0].Appears = []int{0, 1, 2}
	droids[1].Appears = []int{0, 1, 2}

	// Set up star ship piloting
	millenium := &starships[0]
	xwing := &starships[1]
	tie := &starships[2]
	shuttle := &starships[3]

	humans[0].Starships = []*Starship{xwing, shuttle}
	humans[1].Starships = []*Starship{tie}
	humans[2].Starships = []*Starship{millenium, shuttle}
	humans[5].Starships = []*Starship{millenium}

	// Set up star ship Length closures
	for i := range starships {
		starships[i].Length = (&starships[i]).getLength
	}
}

func main() {
	handler := eggql.MustRun(
		gqlEnums,
		Query{
			Me: humans[0],
			Hero: func(episode int) (interface{}, error) {
				if episode < 0 || episode >= len(episodes) {
					return nil, fmt.Errorf("episode %d not found", episode)
				}
				ID := episodes[episode].HeroId
				if ID >= FirstDroidID {
					// droids have IDs starting at FirstDroidID
					ID -= FirstDroidID
					if ID < len(droids) {
						return droids[ID], nil
					}
				}
				// humans have IDs starting at FirstHumanID
				ID -= FirstHumanID
				if ID >= 0 && ID < len(humans) {
					return humans[ID], nil
				}
				return nil, fmt.Errorf("internal error: no character with ID %d in episode %d", ID, episode)
			},

			Human:     humans, // get one (subscript)
			Humans:    humans, // get list
			Droid:     droids,
			Droids:    droids,
			Starship:  starships,
			Starships: starships,

			Reviews: func(episode int) ([]Review, error) {
				if episode < 0 || episode >= len(episodes) {
					return nil, fmt.Errorf("episode %d not found", episode)
				}
				var r []Review
				for i := range episodes[episode].Stars {
					r = append(r, Review{
						Stars:      episodes[episode].Stars[i],
						Commentary: episodes[episode].Commentary[i],
						Time:       episodes[episode].Time[i],
					})
				}
				return r, nil
			},
			Search: func(ctx context.Context, text string) (r []interface{}, err error) {
				toFind := strings.ToLower(text)
				for _, h := range humans {
					if e := ctx.Err(); e != nil {
						return nil, e
					}
					if strings.Contains(strings.ToLower(h.Name), toFind) {
						r = append(r, h)
					}
				}
				for _, d := range droids {
					if e := ctx.Err(); e != nil {
						return nil, e
					}
					if strings.Contains(strings.ToLower(d.Name), toFind) {
						r = append(r, d)
					}
				}
				for _, ss := range starships {
					if e := ctx.Err(); e != nil {
						return nil, e
					}
					if strings.Contains(strings.ToLower(ss.Name), toFind) {
						r = append(r, ss)
					}
				}
				return
			},
		},
		Mutation{
			CreateReview: func(episode int, review ReviewInput) (*EpisodeDetails, error) {
				if episode < 0 || episode >= len(episodes) {
					return nil, fmt.Errorf("episode %d not found", episode)
				}
				if review.Stars < 0 || review.Stars > 5 {
					return nil, fmt.Errorf("review stars %d out of range", review.Stars)
				}
				episodes[episode].reviewMu.Lock()
				defer episodes[episode].reviewMu.Unlock()
				episodes[episode].Stars = append(episodes[episode].Stars, review.Stars)
				episodes[episode].Commentary = append(episodes[episode].Commentary, review.Commentary)
				reviewTime := ReviewTime{time.Now()}
				// If given time is not null and not in the future use it as the review time
				if review.Time != nil && review.Time.Time.Before(reviewTime.Time) {
					reviewTime = *review.Time
				}
				episodes[episode].Time = append(episodes[episode].Time, reviewTime)
				// Send the new review to all subscribers
				if len(episodes[episode].reviewReceivers) > 0 {
					out := Review{
						Stars:      review.Stars,
						Commentary: review.Commentary,
						Time:       reviewTime,
					}
					for ch, ctx := range episodes[episode].reviewReceivers {
						if ctx.Err() != nil {
							delete(episodes[episode].reviewReceivers, ch)
							continue
						}
						ch <- out
					}
				}
				return &episodes[episode], nil
			},
		},
		Subscription{
			NewReviews: func(ctx context.Context, episode int) <-chan Review {
				ch := make(chan Review)
				episodes[episode].reviewMu.Lock()
				defer episodes[episode].reviewMu.Unlock()
				if episodes[episode].reviewReceivers == nil {
					episodes[episode].reviewReceivers = make(map[chan<- Review]context.Context)
				}
				episodes[episode].reviewReceivers[ch] = ctx
				return ch
			},
		},
	)
<<<<<<< HEAD
	handler = http.TimeoutHandler(handler, 15*time.Second, `{"errors":[{"message":"timeout"}]}`)
=======
	//handler = http.TimeoutHandler(handler, 15*time.Second, `{"errors":[{"message":"timeout"}]}`)
>>>>>>> b1816c11
	http.Handle("/graphql", handler)

	log.Println("starting server")
	http.ListenAndServe(":8080", nil)
	log.Println("stopping server")
}

func getSecretBackstory() (string, error) { return "", errors.New("secretBackstory is secret") }

const feetPerMeter = 3.28084

// getHeight returns the height of a human
// Parameters
//  h (receiver) is a pointer to the Human
//  unit is the unit for the return value (FOOT or METER)
func (h *Human) getHeight(unit int) (float64, error) {
	switch unit {
	case METER:
		return h.height, nil
	case FOOT:
		return h.height * feetPerMeter, nil
	default:
		return 0, fmt.Errorf("human.height: unknown LengthUnit value: %d", unit)
	}
}

// getLength returns the length of a Starship
// Parameters
//  ss (receiver) is a pointer to the Starship
//  unit is the unit for the return value (FOOT or METER)
func (ss *Starship) getLength(unit int) (float64, error) {
	switch unit {
	case METER:
		return ss.length, nil
	case FOOT:
		return ss.length * feetPerMeter, nil
	default:
		return 0, fmt.Errorf("starship.length: unknown LengthUnit value: %d", unit)
	}
}

// getFriendsConnection allows access to friends with recommended pagination model (see https://graphql.org/learn/pagination/)
// Note that to be compatible with the official Star Wars demo it does not return an error (eg if 'after' is not a valid
// "cursor") but returns empty edges and friends lists and null startCursor/endCursor.
// Parameters
//  c (receiver) is the character for which friends are wanted
//  first = max friends to return, -1 (default) means get all (ie from after 'after' till end of list)
//  after is the "cursor" indicating the 1st friend required
//  TODO: check defaults for 'first' and 'after' in Star Wars JS demo
func (c *Character) getFriendsConnection(first int, after string) FriendsConnection {
	r := FriendsConnection{
		TotalCount: len(c.Friends),
		Edges:      make([]FriendsEdge, 0),
		Friends:    make([]*Character, 0),
	}

	beg := -1

	// Find start index based on 'after' parameter
	if after == "" {
		beg = 0 // if 'after' not given start from the beginning
	} else {
		for i, friend := range c.Friends {
			if base64.StdEncoding.EncodeToString([]byte(friend.Name)) == after {
				beg = i + 1 // start after it
				break
			}
		}
	}

	// If 'after' was valid then get the 'first' friends after
	if beg > -1 {
		// Find (one past) last index based on 'first' parameter
		end := len(c.Friends)
		if first > -1 {
			end = beg + first
			if end > len(c.Friends) {
				end = len(c.Friends)
			}
		}

		// Get the friends in the range
		for i := beg; i < end; i++ {
			r.Edges = append(r.Edges, FriendsEdge{
				Cursor: base64.StdEncoding.EncodeToString([]byte(c.Friends[i].Name)),
				Node:   c.Friends[i],
			})
			r.Friends = append(r.Friends, c.Friends[i])
		}

		// Update paging info
		if beg < len(c.Friends) {
			s1 := base64.StdEncoding.EncodeToString([]byte(c.Friends[beg].Name))
			r.PageInfo.StartCursor = &s1
			if end > beg {
				s2 := base64.StdEncoding.EncodeToString([]byte(c.Friends[end-1].Name))
				r.PageInfo.EndCursor = &s2
			}
		}
		r.PageInfo.HasNextPage = end < len(c.Friends)
	}

	return r
}<|MERGE_RESOLUTION|>--- conflicted
+++ resolved
@@ -405,11 +405,7 @@
 			},
 		},
 	)
-<<<<<<< HEAD
-	handler = http.TimeoutHandler(handler, 15*time.Second, `{"errors":[{"message":"timeout"}]}`)
-=======
 	//handler = http.TimeoutHandler(handler, 15*time.Second, `{"errors":[{"message":"timeout"}]}`)
->>>>>>> b1816c11
 	http.Handle("/graphql", handler)
 
 	log.Println("starting server")
