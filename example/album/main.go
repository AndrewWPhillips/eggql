--- conflicted
+++ resolved
@@ -19,7 +19,6 @@
 	"3": {Title: "Sarah Vaughan and Clifford Brown", Artist: "Sarah Vaughan", Price: 39_99},
 }
 
-<<<<<<< HEAD
 var q = struct {
 	// This works with latest "id_field" code but only if the Album (struct) is seen in the field with "field_id" specified.
 	// If the order of fields below is reversed then the "Album" type is added to the schema without any "id" field.
@@ -27,16 +26,11 @@
 	//  - we can have different names for the fabricated "id" field but can only have one name in the schema
 	//  - the "id" field might need different types - eg int for a slice, string (etc) for map key
 
-	Albums map[string]Album `graphql:",field_id"`
-	Album  map[string]Album `graphql:",subscript"`
+	Albums map[string]Album `egg:",field_id"`
+	Album  map[string]Album `egg:",subscript"`
 }{
 	Album:  albums,
 	Albums: albums,
-=======
-type Query struct {
-	Albums map[string]Album // query list of all albums
-	Album  map[string]Album `egg:",subscript"` // query one album using arg "id"
->>>>>>> 6e015845
 }
 
 func main() {
