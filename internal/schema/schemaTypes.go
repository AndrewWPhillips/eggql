package schema

// schemaTypes.go contains the schema Type which accumulates all the GraphQL type to be added to the schema

import (
	"errors"
	"fmt"
	"log"
	"reflect"
	"sort"
	"strings"
	"unicode"
	"unicode/utf8"

	"github.com/andrewwphillips/eggql/internal/field"
)

type (
	// schema stores all the types of the schema accumulated so far
	schema struct {
<<<<<<< HEAD
	declaration map[string]string       // store the text declaration of all types generated
		usedAs      map[reflect.Type]string // tracks which types (structs) we have seen and their GraphQL "type" (type/input/interface) - this is mainly to handle recursive data structures
	unions      map[string][]string     // key is union name, value are types involved in the union
	}

	// objectField stores info on one field to be added to a GraphQL object
	objectField struct {
		name string
		typ  reflect.Type
=======
		declaration map[string]string       // stores the text declaration of all types generated
		description map[string]string       // corresponding description of the types
		usedAs      map[reflect.Type]string // tracks which types (structs) we have seen (mainly to handle recursive data structures)
		unions      map[string]union        // key is union name
		scalars     *[]string               // names of custom scalar types (implement MarshalEGGQL/UnmarshalEGGQL)
	}

	// union contains details used to generate one GraphQL union
	union struct {
		desc    string
		objects []string // names of all GraphQL object types involved in the union
>>>>>>> 6e015845
	}
)

// newSchemaTypes initialises an instance of the schemaTypes (by making the maps)
func newSchemaTypes() schema {
	return schema{
		declaration: make(map[string]string),
		description: make(map[string]string),
		usedAs:      make(map[reflect.Type]string),
		unions:      make(map[string]union),
		scalars:     &[]string{},
	}
}

// add creates a GraphQL object/input/interface as a string to be added to the schema and adds it
//   to the declaration map (using the type name as the key) avoiding adding the same type twice.
// Parameters:
<<<<<<< HEAD
//  name = preferred name for the type (if an empty string the Go type name is used)
//  t = the Go type used to generate the GraphQL type declaration
//  enums = enums map (just used to make sure an enum name is valid)
//  gqlType = "type" for a GraphQL object or "input", "interface", etc
//  idField = info for "id" field to be added to an object
// Returns an error if the type could not be added - currently this only happens if the same struct is
//  used as an "input" type (ie resolver parameter) and as an "object" or "interface" type
func (s schema) add(name string, t reflect.Type, enums map[string][]string, gqlType string, idField *objectField) error {
=======
//   name = preferred name for the type (if an empty string the Go type name is used)
//   t = the Go type used to generate the GraphQL type declaration
//   enums = enums map (just used to make sure an enum name is valid)
//   gqlType = "type" for a GraphQL object or "input", "interface", etc
// Returns an error if the type could not be added - currently this only happens if the same struct is
//   used as an "input" type (ie resolver parameter) and as an "object" or "interface" type
func (s schema) add(name string, t reflect.Type, enums map[string][]string, gqlType string) error {
>>>>>>> 6e015845
	needName := name == ""
	if needName {
		name = t.Name()
	} else if name[len(name)-1] == '!' {
		name = name[:len(name)-1]
	}
	// TODO check if (effective type) of t can ever be func at this point - remove reflect.Func from loop/switch below?
	// follow indirection(s) and function return(s)
	for k := t.Kind(); k == reflect.Ptr || k == reflect.Func || k == reflect.Map || k == reflect.Slice || k == reflect.Array; k = t.Kind() {
		switch k {
		case reflect.Ptr:
			t = t.Elem() // follow indirection
		case reflect.Map, reflect.Slice, reflect.Array:
			if !needName {
				// Get the element type name from within the square brackets
				if len(name) < 2 || name[0] != '[' && name[len(name)-1] != ']' {
					panic("List type name should be in square brackets")
				}
				name = name[1 : len(name)-1] // remove sq. brackets
				if name[len(name)-1] == '!' {
					name = name[:len(name)-1]
				}
			}

			t = t.Elem() // element type
		case reflect.Func:
			if t.NumOut() == 0 {
				panic("Resolver func must have at least one return value")
			}
			t = t.Out(0) // get 1st return value (panics if nothing is returned)
		}
		if needName {
			name = t.Name()
		}
	}
	if t.Kind() != reflect.Struct {
		return nil // ignore it if not a struct (this is *not* an error situation)
	}

	// Check if we have already seen this struct
	if previousType, ok := s.usedAs[t]; ok {
		if previousType == gqlObjectTypeKeyword && gqlType == gqlInterfaceKeyword {
			// switch type of declaration from "type" to "interface"
			s.usedAs[t] = gqlInterfaceKeyword
			if decl, ok := s.declaration[name]; ok {
				s.declaration[name] = gqlInterfaceKeyword + strings.TrimPrefix(decl, gqlObjectTypeKeyword)
			}
		} else if previousType == gqlInterfaceKeyword && gqlType == gqlObjectTypeKeyword {
			// nothing required here
		} else if previousType != gqlType {
			return fmt.Errorf("can't use %q for different GraphQL types (%s and %s)", name, previousType, gqlType)
		}
		return nil // already done
	}
	s.usedAs[t] = gqlType

	// Get all the resolvers from the exported struct fields
	resolvers, interfaces, desc, err := s.getResolvers(name, t, enums, gqlType)
	if err != nil {
		return fmt.Errorf("%w getting resolvers for %q", err, name)
	}

	// Work out how much string space we need for the resolvers etc.
	required := len(gqlType) + 1 + len(name) + len(openString) + len(closeString)
	if len(interfaces) > 0 {
		required += len(implementsString) + (len(interfaces)-1)*2 // keyword + separator ( &)
		for _, iface := range interfaces {
			required += 1 + len(iface) // name of interface + 1 space
		}
	}
<<<<<<< HEAD
	var idTypeName string
	if idField != nil {
		idTypeName, err = getTypeName(idField.typ)
		if err != nil {
			return fmt.Errorf("%w getting type for ID field %q in %q", err, idField.name, name)
		}
		required += 5 + len(idField.name) + len(idTypeName)
	}

	// Work out length of fields and get the order (alphabetical on resolver name)
	keys := make([]string, 0, len(resolvers))
	for k, v := range resolvers {
		keys = append(keys, k)
		required += 2 + len(k) + len(v)
=======
	// Get space for resolvers AND get a sorted list of resolver keys so resolvers are always written in the same order
	keys := make([]string, 0, len(resolvers))
	for k, v := range resolvers {
		keys = append(keys, k)
		required += len(v)
>>>>>>> 6e015845
	}
	sort.Strings(keys)

	builder := &strings.Builder{}
	builder.Grow(required)

	builder.WriteString(gqlType)
	builder.WriteRune(' ')
	builder.WriteString(name)

	// Add interfaces
	if len(interfaces) > 0 {
		sep := implementsString + " "
		for _, iface := range interfaces {
			builder.WriteString(sep)
			sep = " & "
			builder.WriteString(iface)
		}
	}

	builder.WriteString(openString)
	if idField != nil {
		// Add fabricated ID field
		builder.WriteString("  ")
		builder.WriteString(idField.name)
		builder.WriteString(":")
		builder.WriteString(idTypeName)
		builder.WriteString("!\n")
	}
	// Add resolvers in order of (sorted) keys
	for _, k := range keys {
<<<<<<< HEAD
		builder.WriteString("  ")
		builder.WriteString(k)
=======
>>>>>>> 6e015845
		builder.WriteString(resolvers[k])
	}
	builder.WriteString(closeString)

	// Check for use of the same name for different objects
	if existing, ok := s.declaration[name]; ok {
		if builder.String() != existing {
			// Somehow we have the different objects with the same name
			return fmt.Errorf("same name (%s) used for multiple objects", name)
		}
	}
	s.declaration[name] = builder.String()
	s.description[name] = desc
	actual := len(s.declaration[name])
	if required != actual {
		log.Fatalln("string buffer size was incorrect (TODO: remove this)", required, actual)
	}
	return nil
}

// getResolvers finds all the exported fields (including functions) of a struct and creates resolvers for them.  This
// includes any fields of an embedded (anon) struct which are added as resolvers and also remembered as "interface" names.
// Nested resolvers (named nested structs) are handled by a recursive call to s.add().
// Parameters:
//  parentType = name of the struct type
//  t = the struct type containing the fields
//  enums = enums map (just used to make sure an enum name is valid)
//  inputType = "type" for a GraphQL object or "input" for an input type
// Returns:
//  map of resolvers: key is the resolver name; value is the rest of the GraphQL resolver declaration
//  names of GraphQL interface(s) that the type implements (using Go embedded structs)
//  text to be added (to the GraphQL schema) as a "description" of the type
//  error: non-nil if something went wrong
func (s schema) getResolvers(parentType string, t reflect.Type, enums map[string][]string, gqlType string,
) (r map[string]string, iface []string, desc string, err error) {
	r = make(map[string]string)

	// First get type info from all dummy fields - those with blank ID (_) as their name
	for i := 0; i < t.NumField(); i++ {
		f := t.Field(i)
		if f.Name == "_" {
<<<<<<< HEAD
			// A struct with name "_" is just included for its type (for implementing GraphQL interfaces)
			if err = s.add("", f.Type, enums, gqlObjectType, nil); err != nil {
				return
=======
			if f.Type.Name() == "TagHolder" { // name must match the type declared in run.go
				// this field (zero size) is just included to allow us to get the description from the field tag
				fieldInfo, err2 := field.Get(&f)
				if err2 != nil {
					err = fmt.Errorf("%w getting decription from TagHolder", err2)
					return
				}
				desc = fieldInfo.Description
			} else {
				// This field is just included for its type so that eggql know about it (currently just used for implementing GraphQL interfaces)
				if err = s.add("", f.Type, enums, gqlObjectTypeKeyword); err != nil {
					return
				}
				// if proposal to allow scalars to implement interfaces goes ahead we may need to call s.getTypeName(f.Type) here
>>>>>>> 6e015845
			}
		}
	}
	for i := 0; i < t.NumField(); i++ {
		f := t.Field(i)
		fieldInfo, err2 := field.Get(&f)
		if err2 != nil {
			err = fmt.Errorf("%w getting field %q", err2, f.Name)
			return
		}
		if f.Name == "_" || fieldInfo == nil {
			continue // ignore unexported field
		}
		if fieldInfo.Name != "" && !validGraphQLName(fieldInfo.Name) {
			err = fmt.Errorf("%q is not a valid name", fieldInfo.Name)
			return
		}
		if fieldInfo.Embedded && fieldInfo.Empty {
			// Add parent type to union f.Name
			u := s.unions[f.Name]
			u.objects = append(u.objects, parentType)
			// Check for any "description" tag field in the union
			for j := 0; j < f.Type.NumField(); j++ {
				f2 := f.Type.Field(j)
				fieldInfo2, err2 := field.Get(&f2) // just call this to get description for union
				if (u.desc != "" && u.desc != fieldInfo2.Description) || err2 != nil {
					// we should not get here - panic?
					return nil, nil, "", errors.New("Error in union description for " + f2.Name)
				}
				u.desc = fieldInfo2.Description
			}
			s.unions[f.Name] = u
			continue // embedding empty struct just signals a "union" so don't add a resolver for this
		} else if fieldInfo.Embedded {
			// Add struct to our collection as an "interface"
			if err2 = s.add(fieldInfo.GQLTypeName, f.Type, enums, gqlInterfaceKeyword, nil); err2 != nil {
				err = fmt.Errorf("%w adding embedded (interface) type %q", err2, f.Name)
				return
			}

			// Get the resolvers from the embedded struct (GraphQL "interface")
			resolvers, interfaces, _, err2 := s.getResolvers(parentType, f.Type, enums, gqlType)
			if err2 != nil {
				// We should't ever get to here - getResolvers for this struct has already been called w/o error in above s.add() method call
				//err = fmt.Errorf("%w adding embedded resolvers for %q", err2, f.Name); return
				return nil, nil, "", err2
			}
			for k, v := range resolvers {
				if _, ok := r[k]; ok {
					// Interface field has the same name as normal (or other interface) field
					err = fmt.Errorf("two fields with the same name %q", k)
					return
				}
				r[k] = v
			}
			iface = append(iface, interfaces...)
			iface = append(iface, f.Name)
			continue // all resolvers for the "interface" have been added
		}

		// Get any description text to add to the schema
		var resolverDesc string
		if fieldInfo.Description != "" {
			resolverDesc = `  """` + fieldInfo.Description + `"""` + "\n"
		}

		var params string
		var effectiveType reflect.Type
		if fieldInfo.Subscript != "" {
			// Get the resolver arg (subscript) - eg "(id:Int!)"
			params, err2 = s.getSubscript(fieldInfo)
			if err2 != nil {
				err = fmt.Errorf("%w subscript for %q", err2, fieldInfo.Name)
				return
			}
			effectiveType = fieldInfo.ResultType
		} else if f.Type.Kind() == reflect.Func {
			// Get resolver arguments (if any) from the "args" option - eg "(p1:String!, p2:Int!=42)"
			params, err2 = s.getParams(f.Type, enums, fieldInfo)
			if err2 != nil {
				err = fmt.Errorf("%w getting args for %q", err2, fieldInfo.Name)
				return
			}
			if f.Type.NumOut() == 0 {
				// should not get to here - panic?
				err = fmt.Errorf("resolver function %q does not return a value", fieldInfo.Name)
				return
			}
			effectiveType = f.Type.Out(0)
		} else {
			effectiveType = f.Type
		}
<<<<<<< HEAD
		var idField *objectField
		if fieldInfo.FieldID != "" {
			idField = &objectField{name: fieldInfo.FieldID, typ: fieldInfo.ElementType}
		}
=======

		// Use resolver return type from the tag (if any) and assume it's not a scalar
		typeName, isScalar := fieldInfo.GQLTypeName, false
		if typeName != "" {
			// Ensure the name given is valid
			if isScalar, err2 = s.validateTypeName(typeName, enums, effectiveType); err2 != nil {
				var help string
				if strings.HasPrefix(fieldInfo.GQLTypeName, "[]") { // probably used []Type when [Type] was meant
					help = fmt.Sprintf("(did you mean %s)", "["+fieldInfo.GQLTypeName[2:]+"]")
				}
				err = fmt.Errorf("resolver type (%s) of field %q not found: %w %s", fieldInfo.GQLTypeName, fieldInfo.Name, err2, help)
				return
			}
		}

>>>>>>> 6e015845
		if typeName == "" {
			// Derive GraphQL type from the field type
			typeName, isScalar, err2 = s.getTypeName(effectiveType, fieldInfo.Nullable)
			if err2 != nil {
				err = fmt.Errorf("%w getting name for %q", err2, fieldInfo.Name)
				return
			}
		}

		if typeName == "" { // TODO: check if this is always correct thing to do
			typeName = f.Name // use field name for anon structs
			if !fieldInfo.Nullable {
				typeName += "!"
			}
		}

		if _, ok := r[fieldInfo.Name]; ok {
			// We already have a field with this name - probably to metadata (field tag) name
			// Note that this will be caught gqlparser.LoadSchema but we may as well signal it earlier
			err = fmt.Errorf("two fields with the same name %q", fieldInfo.Name)
			return
		}
<<<<<<< HEAD
		r[fieldInfo.Name] = params + ":" + typeName + endStr

		// Also add nested struct types (if any) to our collection
		nestedType := gqlType
		if nestedType == gqlInterfaceKeyword {
			nestedType = gqlObjectType // a field inside an embedded struct is not itself treated as an interface
		}
		if err = s.add(typeName, effectiveType, enums, nestedType, idField); err != nil {
			return
=======
		r[fieldInfo.Name] = resolverDesc + "  " + fieldInfo.Name + " " + params + ":" + typeName + "\n"

		if !isScalar {
			// Determine the "type" keyword for the nested object (type/input/interface).
			// Normally, it's the same as the parent (eg nested types in "input" are also "input") but an
			// object inside an "interface" is an object (ie GraphQL "type" keyword) not an "interface"
			nestedType := gqlType
			if nestedType == gqlInterfaceKeyword {
				nestedType = gqlObjectTypeKeyword // a field inside an embedded struct is not itself treated as an interface
			}
			if err = s.add(typeName, effectiveType, enums, nestedType); err != nil {
				return
			}
>>>>>>> 6e015845
		}
	}
	return
}

const paramStart, paramSep, paramEnd = "(", ", ", ")"

// getSubscript creates the arg list (just one arg) for "subscript" option on a slice/array/map
func (s schema) getSubscript(fieldInfo *field.Info) (string, error) {
<<<<<<< HEAD
	typeName, err := getTypeName(fieldInfo.ElementType)
=======
	typeName, isScalar, err := s.getTypeName(fieldInfo.SubscriptType, false)
>>>>>>> 6e015845
	if err != nil {
		return "", fmt.Errorf("%w getting subscript type for %q", err, fieldInfo.Name)
	}
	if !isScalar {
		// TODO check if this restriction is necessary
		return "", fmt.Errorf("you can't use an object type (%s) as a subscript", fieldInfo.Name)
	}
	return fmt.Sprintf("(%s: %s)", fieldInfo.Subscript, typeName), nil
}

// getParams creates the list of GraphQL arguments for a resolver function
// If any arg uses a Go struct then it also adds the corresponding GraphQL "input" type to the schemaTypes collection
func (s schema) getParams(t reflect.Type, enums map[string][]string, fieldInfo *field.Info) (string, error) {
	for t.Kind() == reflect.Ptr {
		t = t.Elem() // follow indirection
	}
	if t.Kind() != reflect.Func {
		return "", nil
	}

	builder := &strings.Builder{}
	sep := paramStart
	paramNum := 0
	var contextSeen bool
	for i := 0; i < t.NumIn(); i++ {
		var err error

		// Skip 1st param if it's a context
		if !contextSeen && fieldInfo.HasContext {
			// contextContext parameter is not a formal GraphQL parameter
			contextSeen = true
			continue
		}
		if !validGraphQLName(fieldInfo.Args[paramNum]) {
			return "", fmt.Errorf("parameter %d argument %q is not a valid name", i, fieldInfo.Args[paramNum])
		}
		builder.WriteString(sep)
		if fieldInfo.ArgDescriptions[paramNum] != "" {
			builder.WriteString(`"""`)
			builder.WriteString(fieldInfo.ArgDescriptions[paramNum])
			builder.WriteString(`"""`)
		}
		builder.WriteString(fieldInfo.Args[paramNum])
		builder.WriteString(": ")

		effectiveType := t.In(i)
		// Get type name supplied in the tag (essential for ID, enums)
		typeName, isScalar := fieldInfo.ArgTypes[paramNum], false
		if typeName != "" {
			// Ensure the name given is valid TODO also need to return isScalar
			if isScalar, err = s.validateTypeName(typeName, enums, effectiveType); err != nil {
				return "", fmt.Errorf("type (%s) of arg %q not found: %w", typeName, fieldInfo.Args[paramNum], err)
			}
		}
		// No GraphQL type name supplied in the args so derive it from the Go function parameter's type
		if typeName == "" {
			if typeName, isScalar, err = s.getTypeName(effectiveType, false); err != nil {
				return "", fmt.Errorf("parameter %d (%s) of arg %q error: %w",
					i, effectiveType.Name(), fieldInfo.Args[paramNum], err)
			}
		}
		// If still not found (eg inline struct literal) use the field name to generate a type name
		if typeName == "" {
			// Create a type name for anon struct by upper-casing the 1st letter of the arg name
			first, n := utf8.DecodeRuneInString(fieldInfo.Args[paramNum])
			typeName = string(unicode.ToUpper(first)) + fieldInfo.Args[paramNum][n:]
			if effectiveType.Kind() != reflect.Ptr {
				typeName += "!"
			}
		}

		// Now check that the default for the arg is OK
		if fieldInfo.ArgDefaults[paramNum] != "" {
			// Check that the default value is a valid literal for the type
			if err = s.validLiteral(typeName, enums, effectiveType, fieldInfo.ArgDefaults[paramNum]); err != nil {
				return "", fmt.Errorf("%w: parameter %d (%s) of arg %q default value %q is not of the correct type (%s)",
					err, i, effectiveType.Name(), fieldInfo.Args[paramNum], fieldInfo.ArgDefaults[paramNum], typeName)
			}
		}
		builder.WriteString(typeName)

		// Do we also need to add = followed by the argument default value?
		if fieldInfo.ArgDefaults[paramNum] != "" {
			builder.WriteString(" = ")
			value := fieldInfo.ArgDefaults[paramNum]
			builder.WriteString(value)
		}
<<<<<<< HEAD
		// If it's a struct we also need to add the "input" type to our collection
		if err := s.add(typeName, param, enums, gqlInputType, nil); err != nil {
			return "", fmt.Errorf("%w adding INPUT type %q", err, typeName)
=======
		if !isScalar {
			// If it's a struct we also need to add the "input" type to our collection
			if err := s.add(typeName, effectiveType, enums, gqlInputKeyword); err != nil {
				return "", fmt.Errorf("%w adding INPUT type %q", err, typeName)
			}
>>>>>>> 6e015845
		}

		sep = paramSep
		paramNum++
	}
	if paramNum < len(fieldInfo.Args) {
		return "", fmt.Errorf("not enough args (%d) expected %d", paramNum, len(fieldInfo.Args))
	}
	if sep != paramStart { // if we got any args
		builder.WriteString(paramEnd)
	}
	return builder.String(), nil
}<|MERGE_RESOLUTION|>--- conflicted
+++ resolved
@@ -18,29 +18,23 @@
 type (
 	// schema stores all the types of the schema accumulated so far
 	schema struct {
-<<<<<<< HEAD
-	declaration map[string]string       // store the text declaration of all types generated
+		declaration map[string]string       // stores the text declaration of all types generated
+		description map[string]string       // corresponding description of the types
 		usedAs      map[reflect.Type]string // tracks which types (structs) we have seen and their GraphQL "type" (type/input/interface) - this is mainly to handle recursive data structures
-	unions      map[string][]string     // key is union name, value are types involved in the union
+		unions      map[string]union        // key is union name
+		scalars     *[]string               // names of custom scalar types (implement MarshalEGGQL/UnmarshalEGGQL)
 	}
 
 	// objectField stores info on one field to be added to a GraphQL object
 	objectField struct {
 		name string
 		typ  reflect.Type
-=======
-		declaration map[string]string       // stores the text declaration of all types generated
-		description map[string]string       // corresponding description of the types
-		usedAs      map[reflect.Type]string // tracks which types (structs) we have seen (mainly to handle recursive data structures)
-		unions      map[string]union        // key is union name
-		scalars     *[]string               // names of custom scalar types (implement MarshalEGGQL/UnmarshalEGGQL)
 	}
 
 	// union contains details used to generate one GraphQL union
 	union struct {
 		desc    string
 		objects []string // names of all GraphQL object types involved in the union
->>>>>>> 6e015845
 	}
 )
 
@@ -58,24 +52,15 @@
 // add creates a GraphQL object/input/interface as a string to be added to the schema and adds it
 //   to the declaration map (using the type name as the key) avoiding adding the same type twice.
 // Parameters:
-<<<<<<< HEAD
-//  name = preferred name for the type (if an empty string the Go type name is used)
-//  t = the Go type used to generate the GraphQL type declaration
-//  enums = enums map (just used to make sure an enum name is valid)
-//  gqlType = "type" for a GraphQL object or "input", "interface", etc
-//  idField = info for "id" field to be added to an object
-// Returns an error if the type could not be added - currently this only happens if the same struct is
-//  used as an "input" type (ie resolver parameter) and as an "object" or "interface" type
-func (s schema) add(name string, t reflect.Type, enums map[string][]string, gqlType string, idField *objectField) error {
-=======
 //   name = preferred name for the type (if an empty string the Go type name is used)
 //   t = the Go type used to generate the GraphQL type declaration
 //   enums = enums map (just used to make sure an enum name is valid)
 //   gqlType = "type" for a GraphQL object or "input", "interface", etc
+//   idField = info for "id" field to be added to an object
 // Returns an error if the type could not be added - currently this only happens if the same struct is
 //   used as an "input" type (ie resolver parameter) and as an "object" or "interface" type
-func (s schema) add(name string, t reflect.Type, enums map[string][]string, gqlType string) error {
->>>>>>> 6e015845
+func (s schema) add(name string, t reflect.Type, enums map[string][]string, gqlType string, idField *objectField,
+) error {
 	needName := name == ""
 	if needName {
 		name = t.Name()
@@ -146,28 +131,19 @@
 			required += 1 + len(iface) // name of interface + 1 space
 		}
 	}
-<<<<<<< HEAD
 	var idTypeName string
 	if idField != nil {
-		idTypeName, err = getTypeName(idField.typ)
+		idTypeName, _, err = s.getTypeName(idField.typ, false)
 		if err != nil {
 			return fmt.Errorf("%w getting type for ID field %q in %q", err, idField.name, name)
 		}
-		required += 5 + len(idField.name) + len(idTypeName)
-	}
-
-	// Work out length of fields and get the order (alphabetical on resolver name)
-	keys := make([]string, 0, len(resolvers))
-	for k, v := range resolvers {
-		keys = append(keys, k)
-		required += 2 + len(k) + len(v)
-=======
+		required += 4 + len(idField.name) + len(idTypeName)
+	}
 	// Get space for resolvers AND get a sorted list of resolver keys so resolvers are always written in the same order
 	keys := make([]string, 0, len(resolvers))
 	for k, v := range resolvers {
 		keys = append(keys, k)
 		required += len(v)
->>>>>>> 6e015845
 	}
 	sort.Strings(keys)
 
@@ -193,17 +169,12 @@
 		// Add fabricated ID field
 		builder.WriteString("  ")
 		builder.WriteString(idField.name)
-		builder.WriteString(":")
+		builder.WriteRune(':')
 		builder.WriteString(idTypeName)
-		builder.WriteString("!\n")
+		builder.WriteRune('\n')
 	}
 	// Add resolvers in order of (sorted) keys
 	for _, k := range keys {
-<<<<<<< HEAD
-		builder.WriteString("  ")
-		builder.WriteString(k)
-=======
->>>>>>> 6e015845
 		builder.WriteString(resolvers[k])
 	}
 	builder.WriteString(closeString)
@@ -219,7 +190,7 @@
 	s.description[name] = desc
 	actual := len(s.declaration[name])
 	if required != actual {
-		log.Fatalln("string buffer size was incorrect (TODO: remove this)", required, actual)
+		log.Fatalln("string buffer size was incorrect", required, actual)
 	}
 	return nil
 }
@@ -245,11 +216,6 @@
 	for i := 0; i < t.NumField(); i++ {
 		f := t.Field(i)
 		if f.Name == "_" {
-<<<<<<< HEAD
-			// A struct with name "_" is just included for its type (for implementing GraphQL interfaces)
-			if err = s.add("", f.Type, enums, gqlObjectType, nil); err != nil {
-				return
-=======
 			if f.Type.Name() == "TagHolder" { // name must match the type declared in run.go
 				// this field (zero size) is just included to allow us to get the description from the field tag
 				fieldInfo, err2 := field.Get(&f)
@@ -260,11 +226,10 @@
 				desc = fieldInfo.Description
 			} else {
 				// This field is just included for its type so that eggql know about it (currently just used for implementing GraphQL interfaces)
-				if err = s.add("", f.Type, enums, gqlObjectTypeKeyword); err != nil {
+				if err = s.add("", f.Type, enums, gqlObjectTypeKeyword, nil); err != nil {
 					return
 				}
 				// if proposal to allow scalars to implement interfaces goes ahead we may need to call s.getTypeName(f.Type) here
->>>>>>> 6e015845
 			}
 		}
 	}
@@ -357,12 +322,11 @@
 		} else {
 			effectiveType = f.Type
 		}
-<<<<<<< HEAD
+
 		var idField *objectField
 		if fieldInfo.FieldID != "" {
 			idField = &objectField{name: fieldInfo.FieldID, typ: fieldInfo.ElementType}
 		}
-=======
 
 		// Use resolver return type from the tag (if any) and assume it's not a scalar
 		typeName, isScalar := fieldInfo.GQLTypeName, false
@@ -378,7 +342,6 @@
 			}
 		}
 
->>>>>>> 6e015845
 		if typeName == "" {
 			// Derive GraphQL type from the field type
 			typeName, isScalar, err2 = s.getTypeName(effectiveType, fieldInfo.Nullable)
@@ -401,17 +364,6 @@
 			err = fmt.Errorf("two fields with the same name %q", fieldInfo.Name)
 			return
 		}
-<<<<<<< HEAD
-		r[fieldInfo.Name] = params + ":" + typeName + endStr
-
-		// Also add nested struct types (if any) to our collection
-		nestedType := gqlType
-		if nestedType == gqlInterfaceKeyword {
-			nestedType = gqlObjectType // a field inside an embedded struct is not itself treated as an interface
-		}
-		if err = s.add(typeName, effectiveType, enums, nestedType, idField); err != nil {
-			return
-=======
 		r[fieldInfo.Name] = resolverDesc + "  " + fieldInfo.Name + " " + params + ":" + typeName + "\n"
 
 		if !isScalar {
@@ -422,10 +374,9 @@
 			if nestedType == gqlInterfaceKeyword {
 				nestedType = gqlObjectTypeKeyword // a field inside an embedded struct is not itself treated as an interface
 			}
-			if err = s.add(typeName, effectiveType, enums, nestedType); err != nil {
-				return
-			}
->>>>>>> 6e015845
+			if err = s.add(typeName, effectiveType, enums, nestedType, idField); err != nil {
+				return
+			}
 		}
 	}
 	return
@@ -435,11 +386,7 @@
 
 // getSubscript creates the arg list (just one arg) for "subscript" option on a slice/array/map
 func (s schema) getSubscript(fieldInfo *field.Info) (string, error) {
-<<<<<<< HEAD
-	typeName, err := getTypeName(fieldInfo.ElementType)
-=======
-	typeName, isScalar, err := s.getTypeName(fieldInfo.SubscriptType, false)
->>>>>>> 6e015845
+	typeName, isScalar, err := s.getTypeName(fieldInfo.ElementType, false)
 	if err != nil {
 		return "", fmt.Errorf("%w getting subscript type for %q", err, fieldInfo.Name)
 	}
@@ -527,17 +474,11 @@
 			value := fieldInfo.ArgDefaults[paramNum]
 			builder.WriteString(value)
 		}
-<<<<<<< HEAD
-		// If it's a struct we also need to add the "input" type to our collection
-		if err := s.add(typeName, param, enums, gqlInputType, nil); err != nil {
-			return "", fmt.Errorf("%w adding INPUT type %q", err, typeName)
-=======
 		if !isScalar {
 			// If it's a struct we also need to add the "input" type to our collection
-			if err := s.add(typeName, effectiveType, enums, gqlInputKeyword); err != nil {
+			if err := s.add(typeName, effectiveType, enums, gqlInputKeyword, nil); err != nil {
 				return "", fmt.Errorf("%w adding INPUT type %q", err, typeName)
 			}
->>>>>>> 6e015845
 		}
 
 		sep = paramSep
