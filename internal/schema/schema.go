--- conflicted
+++ resolved
@@ -78,35 +78,6 @@
 			return "", errors.New("parameters to schema.Build must be structs")
 		}
 
-<<<<<<< HEAD
-		// This switch means that query/mutation/subscription must be supplied in that order
-		var entryPointName string
-		switch EntryPoint(i) {
-		case Query:
-			builder.WriteString(" query: ")
-			entryPointName = "Query"
-		case Mutation:
-			builder.WriteString(" mutation: ")
-			entryPointName = "Mutation"
-		case Subscription:
-			return "", errors.New("Subscriptions are not yet supported")
-			//builder.WriteString(" subscription: ") // TODO: implement subscriptions
-			//entryPointName = "Subscription"
-		default:
-			return "", errors.New("More than 3 structs provided for schema (can only have query, mutation, subscription)")
-		}
-		typeName, _ := getTypeName(t)
-		if typeName == "" {
-			typeName = entryPointName // use default name for anon struct
-		}
-		// TODO omit "schema definition" if we're using Default Root Operation Type Names
-		if err := schemaTypes.add(typeName, t, enums, gqlObjectType, nil); err != nil {
-			return "", fmt.Errorf("%w adding %q building schema for %s", err, typeName, entryPointName)
-		}
-
-		builder.WriteString(typeName)
-		builder.WriteRune('\n')
-=======
 		// Note call getTypeName to get the type name, but we don't care about the other returns as we know it's not a scalar
 		// and there can be no error if it's a struct.  We pass nullable = true to not get the trailing exclamation mark (!)
 		entry[i], _, _ = schemaTypes.getTypeName(t, true)
@@ -124,10 +95,9 @@
 				return "", errors.New("More than 3 structs provided for schema (can only have query, mutation, subscription)")
 			}
 		}
-		if err := schemaTypes.add(entry[i], t, enums, gqlObjectTypeKeyword); err != nil {
+		if err := schemaTypes.add(entry[i], t, enums, gqlObjectTypeKeyword, nil); err != nil {
 			return "", fmt.Errorf("%w adding entry point %d %q", err, i, entry[i])
 		}
->>>>>>> 6e015845
 	}
 
 	return schemaTypes.build(rawEnums, entry)
