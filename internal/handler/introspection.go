package handler

// introspection.go implements the introspection type which handles the GraphQL __schema and __type queries

import (
	"github.com/vektah/gqlparser/v2/ast"
	"log"
)

type (
	// introspectionSchema just embeds the gqlparser schema so that we can add methods to it
	introspectionSchema struct{ *ast.Schema }
	// introspectionObject can represent a named type of the schema
	introspectionObject struct {
		*ast.Definition
		parent introspectionSchema
	}
	// introspectionField can represent a field of an object/input type
	introspectionField struct {
		*ast.FieldDefinition
		parent introspectionObject
	}
	// introspectionArgument represents an argument to a field
	introspectionArgument struct {
		*ast.ArgumentDefinition
		parent introspectionField
	}
	// introspectionType can represent any type of the schema including list/nullable versions of other types
	introspectionType struct {
		*ast.Type
		parent introspectionSchema
	}

	// introspection represents the GraphQL root query object for introspection
	// It only supports the "__schema" and the "__type(name)" queries.  Note that the other introspection
	// query (__typename) can be included at any level of a query and is not handled here.
	introspection struct {
		iss       introspectionSchema
		GetSchema func() gqlSchema      `graphql:"__schema"`
		GetType   func(string) *gqlType `graphql:"__type,args(name)"`
	}

	// gqlSchema represents the GraphQL "__schema" type
	gqlSchema struct {
		Description      string
<<<<<<< HEAD
		Types            []gqlType
		QueryType        *gqlType
		MutationType     *gqlType
		SubscriptionType *gqlType
		Directives       []gqlDirective
=======
		Types            func() []gqlType
		QueryType        func() *gqlType
		MutationType     func() *gqlType
		SubscriptionType func() *gqlType
		Directives       func() []gqlDirective
>>>>>>> b51fb277
	}

	// gqlType represents the GraphQL "__Type" type
	gqlType struct {
		Kind              int `graphql:"kind:__TypeKind"`
		Name, Description string
		Fields            func(bool) []gqlField `graphql:",args(includeDeprecated=false)"`
		Interfaces        func() []gqlType
		PossibleTypes     func() []gqlType
		EnumValues        func(bool) []gqlEnumValue `graphql:",args(includeDeprecated=false)"`
		InputFields       func() []gqlInputValue
		OfType            *gqlType // nil unless kind is "LIST" or "NON_NULL"
		SpecifiedByUrl    string
	}

	// gqlField represents the GraphQL "__Field" type
	gqlField struct {
		Name, Description string
		// Remove deprecation from arguments - not (yet?) supported by vektah/gqlparser
		//Args              func(bool) []gqlInputValue `graphql:",args(includeDeprecated=false)"`
		Args              func() []gqlInputValue
		Type              func() gqlType
		IsDeprecated      bool
		DeprecationReason string
	}

	// gqlInputValue represents the GraphQL "__InputValue" type
	gqlInputValue struct {
		Name, Description string
		Type              func() gqlType
		DefaultValue      string
		// Remove deprecation - not (yet?) supported by vektah/gqlparser
		//IsDeprecated      bool
		//DeprecationReason string
	}

	// gqlEnumValue represents the GraphQL "__EnumValue" type
	gqlEnumValue struct {
		Name, Description string
		IsDeprecated      bool
		DeprecationReason string
	}

	// gqlDirective represents the GraphQL "__Directive" type
	gqlDirective struct {
		Name, Description string
		Locations         []int           `graphql:":[__DirectiveLocation!]!"`
		Args              []gqlInputValue `graphql:":[__InputValue!]!"`
		IsRepeatable      bool
	}
)

<<<<<<< HEAD
// IntroEnums contains the enums for the schema used for GraphQL introspection
// Each enum is a slice of string where the slice index is the underlying (int) value
var IntroEnums = map[string][]string{
=======
// IntrospectionEnums stores the name and values (text) of the __TypeKind and __DirectiveLocation enums
var IntrospectionEnums = map[string][]string{
>>>>>>> b51fb277
	"__TypeKind": {"SCALAR", "OBJECT", "INTERFACE", "UNION", "ENUM", "INPUT_OBJECT", "LIST", "NON_NULL"},

	"__DirectiveLocation": {"QUERY", "MUTATION", "SUBSCRIPTION", "FIELD", "FRAGMENT_DEFINITION", "FRAGMENT_SPREAD", "INLINE_FRAGMENT", "SCHEMA",
		"SCALAR", "OBJECT", "FIELD_DEFINITION", "ARGUMENT_DEFINITION", "INTERFACE", "UNION", "ENUM", "ENUM_VALUE", "INPUT_OBJECT", "INPUT_FIELD_DEFINITION"},
}

// IntroEnumsInt stores the same enums as IntroEnum, as maps to facilitate fast lookup of int values
// Each enum is a map keyed by the enum value (string) giving the underlying (int) value
var IntroEnumsInt = map[string]map[string]int{
	"__TypeKind": {
		"SCALAR":       0,
		"OBJECT":       1,
		"INTERFACE":    2,
		"UNION":        3,
		"ENUM":         4,
		"INPUT_OBJECT": 5,
		"LIST":         6,
		"NON_NULL":     7,
	},
	"__DirectiveLocation": {
		"QUERY":                  0,
		"MUTATION":               1,
		"SUBSCRIPTION":           2,
		"FIELD":                  3,
		"FRAGMENT_DEFINITION":    4,
		"FRAGMENT_SPREAD":        5,
		"INLINE_FRAGMENT":        6,
		"SCHEMA":                 7,
		"SCALAR":                 8,
		"OBJECT":                 9,
		"FIELD_DEFINITION":       10,
		"ARGUMENT_DEFINITION":    11,
		"INTERFACE":              12,
		"UNION":                  13,
		"ENUM":                   14,
		"ENUM_VALUE":             15,
		"INPUT_OBJECT":           16,
		"INPUT_FIELD_DEFINITION": 17,
	},
}

func init() {
	// validate that IntroEnums and IntroEnumsInt are consistent
	if len(IntroEnums) != len(IntroEnumsInt) {
		panic("different number of enums")
	}
	for name, list := range IntroEnums {
		m, ok := IntroEnumsInt[name]
		if !ok || len(list) != len(m) {
			panic("IntroEnums inconsistency detected with " + name)
		}
		for i, v := range list {
			value, ok2 := m[v]
			if !ok2 || value != i {
				panic("IntroEnums inconsistency detected in " + name + " value " + v)
			}
		}
	}
}

func NewIntrospectionData(astSchema *ast.Schema) interface{} {
<<<<<<< HEAD
	i := &introspection{
		astSchema: astSchema,
		Schema: gqlSchema{
			Description: "A GraphQL Schema defines the capabilities of a GraphQL server. It exposes all available types and" +
				" directives on the server, as well as the entry points for query, mutation, and subscription operations.",
			Types: getTypes(astSchema.Types),
		},
	}
	i.GetType = i.getType

	if astSchema.Query != nil {
		i.Schema.QueryType = &gqlType{
			Kind:        getTypeKind(astSchema.Query.Kind),
			Name:        astSchema.Query.Name,
			Description: astSchema.Query.Description,
			Fields:      getFields(astSchema.Query.Fields),
		}
	}
	if astSchema.Mutation != nil {
		i.Schema.MutationType = &gqlType{
			Kind:        getTypeKind(astSchema.Mutation.Kind),
			Name:        astSchema.Mutation.Name,
			Description: astSchema.Mutation.Description,
			Fields:      getFields(astSchema.Mutation.Fields),
		}
	}
	// TODO subscription and directives
	return i
=======
	pi := &introspection{iss: introspectionSchema{astSchema}}
	pi.GetSchema = pi.iss.getSchema
	pi.GetType = pi.iss.getType
	return pi
}

func (iss introspectionSchema) getSchema() gqlSchema {
	return gqlSchema{
		Description:      iss.Description,
		Types:            iss.getTypes,
		QueryType:        iss.getQueryType,
		MutationType:     iss.getMutationType,
		SubscriptionType: iss.getSubscriptionType,
		Directives:       nil, // TODO
	}
>>>>>>> b51fb277
}

// getType looks up a type by name
func (iss introspectionSchema) getType(name string) *gqlType {
	// Check the global list of "named" types
	definition := iss.Types[name]
	if definition == nil {
		return nil
	}
	if name == "Nested" {
		log.Println("qqq remove this", definition.Kind) // TODO
	}

	r := introspectionObject{definition, iss}.getType()
	return &r
}

// getTypes gets a list of all (named) types in the schema
func (iss introspectionSchema) getTypes() []gqlType {
	r := make([]gqlType, 0, len(iss.Types))
	for _, definition := range iss.Types {
		r = append(r, introspectionObject{definition, iss}.getType())
	}
	return r
}

// getQueryType gets the schema query type
func (iss introspectionSchema) getQueryType() *gqlType {
	if iss.Query == nil {
		return nil
	}
	r := introspectionObject{iss.Query, iss}.getType()
	return &r
}

<<<<<<< HEAD
func getTypeKind(kind ast.DefinitionKind) int {
	//for i, k := range IntroEnums["__TypeKind"] {
	//	if k == string(kind) {
	//		return i
	//	}
	//}
	//panic("type kind not found" + string(kind))
	return IntroEnumsInt["__TypeKind"][string(kind)]
=======
// getMutationType gets the mutation object's type
func (iss introspectionSchema) getMutationType() *gqlType {
	if iss.Mutation == nil {
		return nil
	}
	r := introspectionObject{iss.Mutation, iss}.getType()
	return &r
>>>>>>> b51fb277
}

// getSubscriptionType gets the subscription type
func (iss introspectionSchema) getSubscriptionType() *gqlType {
	if iss.Subscription == nil {
		return nil
	}
	r := introspectionObject{iss.Subscription, iss}.getType()
	return &r
}

// getType gets the type info for a named GraphQL type
func (iso introspectionObject) getType() gqlType {
	return gqlType{
		Kind:          getTypeKind(iso.Kind),
		Name:          iso.Name,
		Description:   iso.Description,
		Fields:        iso.getFields, // TODO check this does not have input fields
		Interfaces:    iso.getInterfaces,
		PossibleTypes: nil, // TODO?
		EnumValues:    iso.getEnumValues,
		InputFields:   nil, // TODO
	}
}

func (iso introspectionObject) getFields(bool) []gqlField {
	if iso.Fields == nil {
		return nil
	}
	r := make([]gqlField, 0, len(iso.Fields))
	for _, field := range iso.Fields {
		isf := introspectionField{field, iso}
		r = append(r, gqlField{
			Name:        field.Name,
			Description: field.Description,
			Args:        isf.getArgs,
			Type:        isf.getType,
		})
	}
	return r
}

func (iso introspectionObject) getEnumValues(bool) []gqlEnumValue {
	r := make([]gqlEnumValue, 0, len(iso.EnumValues))
	for _, v := range iso.EnumValues {
		r = append(r, gqlEnumValue{
			Name:        v.Name,
			Description: v.Description,
		})
	}
	return r
}

// getType gets the type associated with a GraphQL field
func (isf introspectionField) getType() gqlType {
	return *introspectionType{isf.Type, isf.parent.parent}.getType()
}

// getArgs gets a list of arguments for a field
//func (isf introspectionField) getArgs(includeDeprecated bool) []gqlInputValue {
func (isf introspectionField) getArgs() []gqlInputValue {
	r := make([]gqlInputValue, 0, len(isf.Arguments))
	for _, arg := range isf.Arguments {
		isa := introspectionArgument{arg, isf}
		raw := ""
		if arg.DefaultValue != nil {
			raw = arg.DefaultValue.Raw
		}
		r = append(r, gqlInputValue{
			Name:         arg.Name,
			Description:  arg.Description,
			Type:         isa.getType,
			DefaultValue: raw,
		})
	}
	return r
}

// getType gets the type associated with a GraphQL field's argument
func (isa introspectionArgument) getType() gqlType {
	return *introspectionType{isa.Type, isa.parent.parent.parent}.getType()
}

func (iso introspectionObject) getInterfaces() []gqlType {
	r := make([]gqlType, 0, len(iso.Interfaces))
	for _, name := range iso.Interfaces {
		r = append(r, *iso.parent.getType(name))
	}
	return r
}

// getType returns type info for any type including lists/non_null types (whence OfType contains the underlying type)
func (ist introspectionType) getType() *gqlType {
	if ist.NamedType != "" {
		return ist.parent.getType(ist.NamedType)
	}
	if ist.NonNull {
		return &gqlType{
			Kind:   7, // TODO lookup "NON_NULL"
			OfType: introspectionType{ist.Elem, ist.parent}.getType(),
		}
	}
	if ist.Elem != nil { // LIST
		// recurse into recursive data structure
		return &gqlType{
			Kind:   6, // TODO lookup "LIST"
			OfType: introspectionType{ist.Elem, ist.parent}.getType(),
		}
	}
	panic("Unhandled type in introspectionType.getType()")
}

// getTypeKind returns the enum __TypeKind value (int) corresp. to a string
func getTypeKind(kind ast.DefinitionKind) int {
	for i, k := range IntrospectionEnums["__TypeKind"] { // TODO use reverse lookup map
		if k == string(kind) {
			return i
		}
	}
	panic("type kind not found" + string(kind))
	return -1
}<|MERGE_RESOLUTION|>--- conflicted
+++ resolved
@@ -43,19 +43,11 @@
 	// gqlSchema represents the GraphQL "__schema" type
 	gqlSchema struct {
 		Description      string
-<<<<<<< HEAD
-		Types            []gqlType
-		QueryType        *gqlType
-		MutationType     *gqlType
-		SubscriptionType *gqlType
-		Directives       []gqlDirective
-=======
 		Types            func() []gqlType
 		QueryType        func() *gqlType
 		MutationType     func() *gqlType
 		SubscriptionType func() *gqlType
 		Directives       func() []gqlDirective
->>>>>>> b51fb277
 	}
 
 	// gqlType represents the GraphQL "__Type" type
@@ -108,14 +100,8 @@
 	}
 )
 
-<<<<<<< HEAD
-// IntroEnums contains the enums for the schema used for GraphQL introspection
-// Each enum is a slice of string where the slice index is the underlying (int) value
+// IntroEnums stores the name and values (text) of the __TypeKind and __DirectiveLocation enums
 var IntroEnums = map[string][]string{
-=======
-// IntrospectionEnums stores the name and values (text) of the __TypeKind and __DirectiveLocation enums
-var IntrospectionEnums = map[string][]string{
->>>>>>> b51fb277
 	"__TypeKind": {"SCALAR", "OBJECT", "INTERFACE", "UNION", "ENUM", "INPUT_OBJECT", "LIST", "NON_NULL"},
 
 	"__DirectiveLocation": {"QUERY", "MUTATION", "SUBSCRIPTION", "FIELD", "FRAGMENT_DEFINITION", "FRAGMENT_SPREAD", "INLINE_FRAGMENT", "SCHEMA",
@@ -177,36 +163,6 @@
 }
 
 func NewIntrospectionData(astSchema *ast.Schema) interface{} {
-<<<<<<< HEAD
-	i := &introspection{
-		astSchema: astSchema,
-		Schema: gqlSchema{
-			Description: "A GraphQL Schema defines the capabilities of a GraphQL server. It exposes all available types and" +
-				" directives on the server, as well as the entry points for query, mutation, and subscription operations.",
-			Types: getTypes(astSchema.Types),
-		},
-	}
-	i.GetType = i.getType
-
-	if astSchema.Query != nil {
-		i.Schema.QueryType = &gqlType{
-			Kind:        getTypeKind(astSchema.Query.Kind),
-			Name:        astSchema.Query.Name,
-			Description: astSchema.Query.Description,
-			Fields:      getFields(astSchema.Query.Fields),
-		}
-	}
-	if astSchema.Mutation != nil {
-		i.Schema.MutationType = &gqlType{
-			Kind:        getTypeKind(astSchema.Mutation.Kind),
-			Name:        astSchema.Mutation.Name,
-			Description: astSchema.Mutation.Description,
-			Fields:      getFields(astSchema.Mutation.Fields),
-		}
-	}
-	// TODO subscription and directives
-	return i
-=======
 	pi := &introspection{iss: introspectionSchema{astSchema}}
 	pi.GetSchema = pi.iss.getSchema
 	pi.GetType = pi.iss.getType
@@ -222,7 +178,6 @@
 		SubscriptionType: iss.getSubscriptionType,
 		Directives:       nil, // TODO
 	}
->>>>>>> b51fb277
 }
 
 // getType looks up a type by name
@@ -258,16 +213,6 @@
 	return &r
 }
 
-<<<<<<< HEAD
-func getTypeKind(kind ast.DefinitionKind) int {
-	//for i, k := range IntroEnums["__TypeKind"] {
-	//	if k == string(kind) {
-	//		return i
-	//	}
-	//}
-	//panic("type kind not found" + string(kind))
-	return IntroEnumsInt["__TypeKind"][string(kind)]
-=======
 // getMutationType gets the mutation object's type
 func (iss introspectionSchema) getMutationType() *gqlType {
 	if iss.Mutation == nil {
@@ -275,7 +220,6 @@
 	}
 	r := introspectionObject{iss.Mutation, iss}.getType()
 	return &r
->>>>>>> b51fb277
 }
 
 // getSubscriptionType gets the subscription type
@@ -390,11 +334,5 @@
 
 // getTypeKind returns the enum __TypeKind value (int) corresp. to a string
 func getTypeKind(kind ast.DefinitionKind) int {
-	for i, k := range IntrospectionEnums["__TypeKind"] { // TODO use reverse lookup map
-		if k == string(kind) {
-			return i
-		}
-	}
-	panic("type kind not found" + string(kind))
-	return -1
+	return IntroEnumsInt["__TypeKind"][string(kind)]
 }