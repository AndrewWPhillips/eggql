--- conflicted
+++ resolved
@@ -21,30 +21,6 @@
 // used with the stringSchema, has a "Message" field, but in this case it is a func() returning string.
 
 const (
-<<<<<<< HEAD
-	stringSchema           = "type Query { message: String! }"
-	namedSchema            = "schema {query: QueryName} type QueryName { b: Int! }"
-	intSchema              = "type Query { value: Int! }"
-	boolSchema             = "type Query { b : Boolean! }"
-	floatSchema            = "type Query { f: Float! }"
-	listSchema             = "type Query { values: [Int!] }"
-	nestedSchema           = "type Query { n: N! } type N { q: Boolean! p: Boolean! }"
-	stringIntSchema        = "type Query { m: String! v: Int! }"
-	paramSchema            = "type Query { dbl(v: Int!): Int! }"
-	param2ArgSchema        = "type Query { f(i: Int!, s: String!): String! }"
-	default1Schema         = "type Query { f(i: Int!, s: String! = \"xyz\"): String! }"
-	default2Schema         = "type Query { f(i: Int! = 87, s: String! = \"ijk\"): String! }"
-	inputParamSchema       = "type Query { inputQuery(param: inputType!): Int! } input inputType { field: String! }"
-	inputParam2FieldSchema = "type Query { q(p: R!): String! } input R{s:String! f:Float!}"
-	interfaceSchema        = "type Query { a: D! } interface X { x1: Int! } type D implements X { x1: Int! e: String! }"
-	union1Schema           = "type Query { a: U! } type U1 { v: Int! } union U = U1"
-	union2Schema           = "type Query { b: U! } type U1 { v: Int! } type U2 { v: Int! w: String!} union U = U1|U2"
-	union3Schema           = "type Query { c: [U] } type U1 { v: Int! } type U2 { v: Int! w: String!} union U = U1|U2"
-	subscriptSlice         = "schema {query: QuerySubscript} type QuerySubscript { slice(id: Int!): String! }"
-	subscriptMap           = "schema {query: QuerySubscript} type QuerySubscript { map(number: String!): Float! }"
-	sliceFieldSchema       = "schema {query:QuerySliceFieldID} type QuerySliceFieldID{ s:[Element]! } type Element{ id:String! b:Int!}"
-	mapFieldSchema         = "schema {query:QueryMapFieldID} type QueryMapFieldID{ m:[Element]! } type Element{ id:String! b:Int!}"
-=======
 	stringSchema         = "type Query { message: String! }"
 	listSchema           = "type Query { values: [Int!] }"
 	nestedSchema         = "type Query { n: N! } type N { q: Boolean! p: Boolean! }"
@@ -59,7 +35,8 @@
 	union3Schema         = "type Query { c: [U] } type U1 { v: Int! } type U2 { v: Int! w: String!} union U = U1|U2"
 	subscriptSlice       = "schema {query: QuerySubscript} type QuerySubscript { slice(id: Int!): String! }"
 	subscriptMap         = "schema {query: QuerySubscript} type QuerySubscript { map(number: String!): Float! }"
->>>>>>> 6e015845
+	sliceFieldSchema     = "schema {query:QuerySliceFieldID} type QuerySliceFieldID{ s:[Element]! } type Element{ id:String! b:Int!}"
+	mapFieldSchema       = "schema {query:QueryMapFieldID} type QueryMapFieldID{ m:[Element]! } type Element{ id:String! b:Int!}"
 )
 
 type (
@@ -81,16 +58,6 @@
 		E string
 	}
 
-<<<<<<< HEAD
-	ParentRef struct {
-		private int
-		Value   func() int // closure (set to point to ParentRef.valueFunc method below)
-	}
-
-	QuerySubscript struct {
-		Slice []string           `graphql:",subscript"`
-		Map   map[string]float64 `graphql:",subscript=number"`
-	}
 	Element           struct{ B byte }
 	QuerySliceFieldID struct {
 		S []Element `graphql:",field_id"`
@@ -99,11 +66,8 @@
 		M map[string]Element `graphql:",field_id"`
 	}
 
-	U  struct{} // U is embedded in other structs to implement a union
-=======
 	// U is embedded in other structs to implement a union
 	U  struct{}
->>>>>>> 6e015845
 	U1 struct {
 		U
 		V int
@@ -189,129 +153,7 @@
 //   hence the equals sing (=) rather than a type definition otherwise reflect.DeepEqual does not work.
 type JsonObject = map[string]interface{}
 
-<<<<<<< HEAD
-// HappyData test the "happy" paths (ie no errors)
-var happyData = map[string]struct {
-	schema    string      // GraphQL schema
-	data      interface{} // corresponding matching struct
-	query     string      // GraphQL query to send to the handler (query syntax)
-	variables string      // GraphQL variables to use with the query (JSON)
-
-	expected interface{} // expected result after decoding the returned JSON
-}{
-	"String": {stringSchema, stringData, `{ message }`, "",
-		JsonObject{"message": "hello"}},
-	"NamedQuery": {namedSchema, namedData, `{ b }`, "",
-		JsonObject{"b": float64('A')}},
-	"Integer": {intSchema, &intData, `{ value }`, "",
-		JsonObject{"value": float64(42)}}, // all numbers decode to float64
-	"Boolean": {boolSchema, boolData, `{ b }`, "",
-		JsonObject{"b": true}},
-	"Float": {floatSchema, floatData, `{ f }`, "",
-		JsonObject{"f": 1.5}},
-	"Slice": {listSchema, sliceData, `{ values }`, "",
-		JsonObject{"values": []interface{}{1.0, 8.0, 3.0}}},
-	"Array": {listSchema, arrayData, `{ values }`, "",
-		JsonObject{"values": []interface{}{42.0}}},
-	// TODO: write test for map with more than one element (order of returned map elements is indeterminate)
-	"Map": {listSchema, mapData, `{ values }`, "",
-		JsonObject{"values": []interface{}{42.0}}},
-	"Pointer": {floatSchema, ptrData, `{ f }`, "",
-		JsonObject{"f": real}},
-	"Func": {stringSchema, funcData, `{ message }`, "",
-		JsonObject{"message": "hi"}},
-	"Nested": {nestedSchema, nestedData, `{ n { p q } }`, "",
-		JsonObject{"n": JsonObject{"p": true, "q": false}}},
-	"TwoQueries": {stringIntSchema, stringIntData, `{ m v }`, "",
-		JsonObject{"m": "mmm", "v": 43.0}},
-
-	// Resolvers with arguments (inline)
-	"ParamInt": {paramSchema, paramData, `{ dbl(v: 21) }`, "",
-		JsonObject{"dbl": 42.0}},
-	"Param2": {param2ArgSchema, param2ArgData, `{ f(i:7, s:\"abc\") }`, "",
-		JsonObject{"f": "abc7"}},
-	"Default1": {default1Schema, default1Data, `{ f(i:7) }`, "",
-		JsonObject{"f": "xyz14"}},
-	"NoDefault1": {default1Schema, default1Data, `{ f(i:8, s:\"ABC\") }`, "",
-		JsonObject{"f": "ABC16"}},
-	"Default2": {default2Schema, default2Data, `{ f }`, "",
-		JsonObject{"f": "87ijk"}},
-	"NoDefault2": {default2Schema, default2Data, `{ f(i:99, s:\"IJK\") }`, "",
-		JsonObject{"f": "99IJK"}},
-	"FirstDefault2": {default2Schema, default2Data, `{ f(s:\"\") }`, "",
-		JsonObject{"f": "87"}},
-	"SecondDefault2": {default2Schema, default2Data, `{ f(i:0) }`, "",
-		JsonObject{"f": "0ijk"}},
-	"InputParam": {inputParamSchema, inputParamData, `{ inputQuery(param: {field: \"55\"}) }`, "",
-		JsonObject{"inputQuery": 55.0}},
-	"InputParam2": {inputParam2FieldSchema, inputParam2FieldData, `{ q(p: {s: \"a\", f: 1.25}) }`, "",
-		JsonObject{"q": "a1.25"}},
-
-	// Resolvers with variable arguments
-	"VarInt": {paramSchema, paramData, `query Test($value: Int!) {dbl(v: $value)}`, `{"value": -2}`,
-		JsonObject{"dbl": float64(-4)}},
-	"VarObject": {inputParamSchema, inputParamData, `query Test($t: inputType!) {inputQuery(param: $t)}`,
-		`{ "t": {"field": "66"} }`,
-		JsonObject{"inputQuery": float64(66)}},
-	"VarObject2": {inputParam2FieldSchema, inputParam2FieldData, `query Test($t2: R!) {q(p: $t2)}`,
-		`{ "t2": {"s": "bbb", "f": 2.5} }`,
-		JsonObject{"q": "bbb2.5"}},
-
-	"Alias": {paramSchema, paramData, `{ two: dbl(v: 1) six: dbl(v: 3) }`, "",
-		JsonObject{"two": 2.0, "six": 6.0}},
-	"Fragment2Uses": {nestedSchema, nestedData, `{n1: n {...f} n2: n {...f}} fragment f on N {p}`, "",
-		JsonObject{"n1": JsonObject{"p": true}, "n2": JsonObject{"p": true}}},
-	"Fragment2Fields": {nestedSchema, nestedData, `{n {...f}} fragment f on N {p q}`, "",
-		JsonObject{"n": JsonObject{"p": true, "q": false}}},
-	"Interface": {interfaceSchema, interfaceData, `{ a { x1 e } }`, "",
-		JsonObject{"a": JsonObject{"x1": 4.0, "e": "fff"}}},
-	"InterfaceFunc": {interfaceSchema, interfaceFunc, `{ a { x1 e } }`, "",
-		JsonObject{"a": JsonObject{"x1": 5.0, "e": "ggg"}}},
-	"InlineFrag": {interfaceSchema, inlineFragFunc, `{ a { ... on D { e } } }`, "",
-		JsonObject{"a": JsonObject{"e": "e in D"}}},
-	"InlineFrag2Fields": {interfaceSchema, inlineFragFunc, `{ a { ... on D { x1 e } } }`, "",
-		JsonObject{"a": JsonObject{"x1": 1.0, "e": "e in D"}}},
-	"Union1": {union1Schema, struct{ A interface{} }{U1{V: 87}}, `{ a { ... on U1 { v } } }`, "",
-		JsonObject{"a": JsonObject{"v": 87.0}}},
-	"Union2": {union2Schema, struct{ B interface{} }{U2{W: "U2 w"}}, `{b{... on U1{v} ... on U2{w}}}`, "",
-		JsonObject{"b": JsonObject{"w": "U2 w"}}},
-	"Union3": {union3Schema, struct{ C []interface{} }{C: []interface{}{U1{V: 6}, U2{V: 7}}},
-		`{c{... on U1{v} ... on U2{v}}}`, "",
-		JsonObject{"c": []interface{}{JsonObject{"v": 6.0}, JsonObject{"v": 7.0}}}},
-	"Union4": {union3Schema, struct{ C []interface{} }{C: []interface{}{U1{V: 1}, U2{V: 2, W: "w"}, U1{V: 3}}},
-		`{c{... on U1{v} ... on U2{v}}}`, "",
-		JsonObject{"c": []interface{}{JsonObject{"v": 1.0}, JsonObject{"v": 2.0}, JsonObject{"v": 3.0}}}},
-
-	"Context0": {intSchema, contextFunc, `{ value }`, "",
-		JsonObject{"value": float64(100)}},
-	"Context1": {paramSchema, contextFunc1, `{ dbl(v:1) }`, "",
-		JsonObject{"dbl": float64(102)}},
-	"Context2": {param2ArgSchema, contextFunc2, `{ f(i:3,s:\"abc\") }`, "",
-		JsonObject{"f": "3abc"}},
-	// Note that we can't pass parRef by value (must use pointer) since parRef.value has not been set yet
-	"ParRef": {intSchema, &parRef, `{ value }`, "",
-		JsonObject{"value": float64(42)}},
-	"SubscriptSlice0": {subscriptSlice, subscript, `{ slice(id:0) }`, "",
-		JsonObject{"slice": "zero"}},
-	"SubscriptSlice1": {subscriptSlice, subscript, `{ slice(id:1) }`, "",
-		JsonObject{"slice": ""}},
-	"SubscriptSlice2": {subscriptSlice, subscript, `{ slice(id:2) }`, "",
-		JsonObject{"slice": "two"}},
-	"SubscriptMap": {subscriptMap, subscript, `{ map(number:\"pi\") }`, "",
-		JsonObject{"map": 3.14159265359}},
-	"SliceFieldID": {sliceFieldSchema, sliceFieldID, `{ s { id b } }`, "",
-		JsonObject{"s": []interface{}{JsonObject{"id": 0.0, "b": 11.0}, JsonObject{"id": 1.0, "b": 12.0}}}},
-	"MapFieldID": {mapFieldSchema, mapFieldID, `{ m { id } }`, "",
-		JsonObject{"m": []interface{}{JsonObject{"id": "a"}}}},
-	"MapFieldID1": {mapFieldSchema, mapFieldID, `{ m { b } }`, "",
-		JsonObject{"m": []interface{}{JsonObject{"b": 1.0}}}},
-	"MapFieldID2": {mapFieldSchema, mapFieldID, `{ m { b id } }`, "",
-		JsonObject{"m": []interface{}{JsonObject{"b": 1.0, "id": "a"}}}},
-}
-
-=======
 // TestQuery runs test for "normal" GrqphQL queries (ie no errors, no special types, etc)
->>>>>>> 6e015845
 func TestQuery(t *testing.T) {
 	var happyData = map[string]struct {
 		schema    string      // GraphQL schema
@@ -546,6 +388,22 @@
 		"SubscriptMap": {
 			subscriptMap, subscript, `{ map(number:\"pi\") }`, "",
 			JsonObject{"map": 3.14159265359},
+		},
+		"SliceFieldID": {
+			sliceFieldSchema, sliceFieldID, `{ s { id b } }`, "",
+			JsonObject{"s": []interface{}{JsonObject{"id": 0.0, "b": 11.0}, JsonObject{"id": 1.0, "b": 12.0}}},
+		},
+		"MapFieldID": {
+			mapFieldSchema, mapFieldID, `{ m { id } }`, "",
+			JsonObject{"m": []interface{}{JsonObject{"id": "a"}}},
+		},
+		"MapFieldID1": {
+			mapFieldSchema, mapFieldID, `{ m { b } }`, "",
+			JsonObject{"m": []interface{}{JsonObject{"b": 1.0}}},
+		},
+		"MapFieldID2": {
+			mapFieldSchema, mapFieldID, `{ m { b id } }`, "",
+			JsonObject{"m": []interface{}{JsonObject{"b": 1.0, "id": "a"}}},
 		},
 	}
 
