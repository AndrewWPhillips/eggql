--- conflicted
+++ resolved
@@ -220,17 +220,10 @@
 |                          Project                          | Developer(s)                                                        |
 |:---------------------------------------------------------:|:--------------------------------------------------------------------|
 |     [graphql](https://github.com/graphql-go/graphql)      | graphql-go (not to be confused with the project "graphql-go" below) |
-<<<<<<< HEAD
-| [graphql-go](https://github.com/graph-gophers/graphql-go) | graph-gophers                                                    |
-|       [gqlgen](https://github.com/99designs/gqlgen)       | 99 Designs                                                       |
-|      [thunder](https://github.com/samsarahq/thunder)      | Samsara Networks                                                 |
-|         [jaal](https://github.com/appointy/jaal)          | a branch of thunder I believe                                       |
-=======
 | [graphql-go](https://github.com/graph-gophers/graphql-go) | graph-gophers                                                       |
 |       [gqlgen](https://github.com/99designs/gqlgen)       | 99 Designs                                                          |
 |      [thunder](https://github.com/samsarahq/thunder)      | Samsara Networks                                                    |
 |         [jaal](https://github.com/appointy/jaal)          | Appointy (a branch of thunder I believe)                            |
->>>>>>> 90ff695a
 
 I particularly like **gqlgen** of **99 Designs** as it uses "go generate" to avoid the inefficiencies of reflection and the lack of type safety that is inevitable when using `interface{}` for polymorphism.
 
