--- conflicted
+++ resolved
@@ -1,45 +1,19 @@
 # EGGQL
 
-<<<<<<< HEAD
-With EGGQL you don't need to worry about schemas or configuration files.  All you need is a struct (used to represent a GraphQL query) plus maybe a few "tag" strings.
-=======
 The **eggql** package allows you to very easily create a GraphQL service using Go.  It supports all standard GraphQL features, now including subscriptions.
->>>>>>> 048f07bc
-
-Some of the things you can do with a few lines of code:
-
-<<<<<<< HEAD
-* serve static data such as strings, numbers, dates (see **Hello** example)
-* serve existing maps, slices an arrays as GraphQl lists (**Friends** example)
-* serve map, slice, array elements using (auto-generated) ID parameter
-* nested queries using nested structs (or pointers), slices or maps
-* create dynamic data using a func (closure) including query parameters
-* handle errors, timeouts and panics gracefully
-
-# Examples
-=======
+
+To use it you _don't_ need to create a GraphQL **schema**.  Simply declare Go structs with fields that act as the GraphQL **resolvers**.  For some things, like resolver arguments, you need to use a tag string (metadata attached to a field of a struct type), like the tags used to control JSON encoding.
+
 There are also features (unique to eggql) that allow you to easily create resolvers based on Go slices, arrays and maps.  That is:
 
 * a resolver that returns a slice, array or map as a GraphQL list
 * fabricate an **id** field for objects of the list where it's type is `Int!` for array/slice, or map key type (eg `String!`) for a map
 * a resolver that can lookup a single list element (takes a single argument of **id**'s type)
->>>>>>> 048f07bc
-
-To give you a better idea, here are some complete examples:
-
-## 1. Hello
-
-<<<<<<< HEAD
-This server has a single GraphQL query of a static string.  Note that the query name "message" is automatically generated from the field name `Message` of the struct.
-
-```go
-package main
-
-import (
-	"github.com/andrewwphillips/eggql"
-	"net/http"
-)
-=======
+
+## Getting Started
+
+To create a GraphQL service you must declare a struct, representing the root query object.  Each exported field (ie, having a capitalized name) of this struct represents a GraphQL query.  Each such field can be
+
 - a scalar type (int, string, etc.) that represents a GraphQL scalar (Int!, String!, etc.)
 - eggql.ID type that represents a GraphQL ID!, or *eggql.ID (ptr) to get a nullable ID
 - for an enumeration: any integer type (int, int8, uint, etc.)
@@ -52,168 +26,12 @@
 A function is the commonly used type of resolver, except for simple, static data.  Using a function means the result does not have to be calculated until required.  Also, one of the most powerful features of GraphQL is that resolvers can accept arguments to control their behaviour.  You have to use a function if the GraphQL resolver requires arguments.  We shall see a resolver that takes two arguments in the example below.
 
 To use **eggql** you just need to call `eggql.MustRun()` passing an instance of the root query type.  (You can also create mutations and subscriptions - see the [Star Wars Tutorial](https://github.com/AndrewWPhillips/eggql/blob/main/TUTORIAL.md) for examples.)  `MustRun()` returns an `http.Handler` which can be used like any other `http.Handler` of the Go standard `net/http` package.  In the example below we use a path of `/graphql` and port `8080` -- so that, when you run the service, you can test it by posting queries to the local address `http://localhost:8080/graphql`.
->>>>>>> 048f07bc
-
-func main() {
-    http.Handle("/graphql", eggql.MustRun(struct{ Message string }{"hello"}))
-    http.ListenAndServe(":8080", nil)
-}
-```
-
-### Testing with Curl
-
-GraphQL requests are usually sent as an HTTP POST message.  You can easily the server like this: 
-
-```sh
-$ curl -d '{"query": "{ message }"}' localhost:8080/graphql
-```
-
-### Testing with Postman
-
-If you prefer you can use Postman for testing your service.  Just create a new **POST** request using an address of `http://localhost:8080/graphql`. Under the **Body** section select **GraphQL** and enter this query:
-
-```graphql
-{
-    message
-}
-```
-
-you should see a response like this:
-
-```json
-{
-    "data": {
-        "message": "hello"
-    }
-}
-```
-
-## 2. Friends
-
-This example serves a slice as a GraphQL list.
-
-```go
-package main
-
-import (
-	"github.com/andrewwphillips/eggql"
-	"net/http"
-)
-
-type Friend struct{ Name string }
-
-// Create a query for a list of friends
-var q = struct{ Friends []Friend }{
-	Friends: []Friend{{"Alice"}, {"Bob"}, {"Carol"}},
-}
-
-func main() {
-	rand.Seed(time.Now().UnixNano())
-	http.Handle("/graphql", eggql.MustRun(q))
-	http.ListenAndServe(":8080", nil)
-}
-```
-
-To test:
-
-```sh
-$ curl -d '{"query": "{ friends { name} }"}' localhost:8080/graphql
-```
-
-The query's list name "friends" is derived from the struct field name `Friends` (with first letter changed to lower-case). Similarly, the nested query name "name" comes from the `Name` field of the `Friend` struct.
-
-The result is a list of friends with their names.
-
-```json
-{
-  "data": {
-    "friends": [
-      {
-        "name": "Alice"
-      },
-      {
-        "name": "Bob"
-      },
-      {
-        "name": "Carol"
-      }
-    ]
-  }
-}
-```
-
-<<<<<<< HEAD
-## 3. Better Friends
-
-Let's step it up a notch, with a map (instead of slice), and using the friend's name as the map "key".
-
-This demonstrates:
-=======
-Note that the query name `random` is derived from the struct's field name `Random`.  Only exported fields (those with an upper-case first letter) are used and the generated GraphQL name is derived from it - using a lower-case first letter.  You can also provide your own name, such as **rnd** in the tag string like this `egg:"rnd(low=1,high=6)"`.
-
-Also note the two resolver arguments (`low` and `high`) in brackets.  There *must* be two corresponding Go function parameters (both `int` in this case).  (You can also have an optional 1st `Context` function parameter that is not related to the query arguments - see below for an example.)
-
-I usually test using Postman, but you can just use **curl** to post a GraphQL query like this:
->>>>>>> 048f07bc
-
-* using "egg" tags on struct fields
-* override default names for `friends` and `friend` queries
-* using a map for a GraphQL list
-* using the "field_id" option so the map key appears as the friend's `name`
-* using the same map to query individual elements in the list of friends
-* using the "subscript" option to use `name` as the query parameter
-* using `eggql.Date` type to display dates
-
-```go
-package main
-
-import (
-	"github.com/andrewwphillips/eggql"
-	"net/http"
-	"time"
-)
-
-type Friend struct {
-	Dob   eggql.Time
-	Email string
-}
-
-var friends = map[string]*Friend{
-	"Alice": {Dob: Date(2006, 1, 2), Email: "alice@example.com"},
-	"Bob":   {Dob: Date(1964, 2, 21)},
-	"Carol": {Dob: Date(1996, 4, 16)},
-}
-
-// Create a queries for list of friends and individual friends (given name)
-var q = struct {
-	List   map[string]*Friend `egg:"friends,field_id=name"`
-	Single map[string]*Friend `egg:"friend,subscript=name"`
-}{
-	List:   friends,
-	Single: friends,
-}
-
-func main() {
-	http.Handle("/graphql", eggql.MustRun(q))
-	http.ListenAndServe(":8080", nil)
-}
-
-func Date(y, m, d int) eggql.Time {
-	return eggql.Time(time.Date(y, time.Month(m), d, 0, 0, 0, 0, time.UTC))
-}
-```
-
-Here are some queries and the resulting JSON:
-
-| query                             | result (JSON)                                                                                                                        |
-|------------------------------------|--------------------------------------------------------------------------------------------------------------------------------------|
-| { friends { name } }               | {"friends": [{"name": "Alice"}, {"name": "Bob"}, {"name": "Carol"}]}                                                                 |
-| { friend(name:"Alice") { email } } | {"friend": { "email": "alice@example.com"}}                                                                                          |
-| { friends { name dob } }           | {"friends":[{"name":"Alice","dob":"2006-01-02"},<br/>&nbsp; &nbsp;{"name":"Bob","dob":"1964-02-21"}, {"name":"Carol","dob":"1996-04-16"}]} |
-
-## 4. Random Numbers
-
-In this example we generate dynamic values using a Go `func`. This GraphQL service returns random integers within a range.  The range defaults to 1 to 6, possibly representing the sides of dice, but the query accepts arguments to change the range.
+
+Note that the **Must** part of `MustRun()` indicates that no errors are returned - ie, it panics if anything goes wrong.  (You can instead get errors returned, as discussed below, which makes debugging easier.)  Importantly, it will only panic on problems detected at startup.  Once the service is up and running all errors are diagnosed and returned as part of the query response.  Even panics in your resolver functions are caught and returned as an "internal error:" followed by the panic message/data.
+
+### Example
+
+Here is a simple GraphQL service that returns random integers within a range.  The range defaults to 1 to 6, possibly representing the sides of dice, but you can provide arguments to change the range.
 
 ```go
 package main
@@ -225,7 +43,7 @@
 )
 
 type Query struct {
-	Random func(int, int) int `egg:"random(low=1,high=6)"`
+	Random func(int, int) int `egg:"(low=1,high=6)"`
 }
 
 var q = Query{
@@ -235,28 +53,56 @@
 }
 
 func main() {
+	rand.Seed(time.Now().UnixNano())
 	http.Handle("/graphql", eggql.MustRun(q))
 	http.ListenAndServe(":8080", nil)
 }
 ```
 
-<<<<<<< HEAD
-
-Note that there must be two `func` parameters (`low` and `high`) since the resolver takes two arguments. (You can also have an optional 1st `Context` function parameter that's not used as a query argument - see the **Context Parameters** example below.)
+To test it, just send a query like the following to http://localhost:8080/graphql
+
+```graphql
+{
+    random
+}
+```
+
+Note that the query name `random` is derived from the struct's field name `Random`.  Only exported fields (those with an upper-case first letter) are used and the generated GraphQL name is derived from it - using a lower-case first letter.  You can also provide your own name, such as **rnd** in the tag string like this `egg:"rnd(low=1,high=6)"`.
+
+Also note the two resolver arguments (`low` and `high`) in brackets.  There *must* be two corresponding Go function parameters (both `int` in this case).  (You can also have an optional 1st `Context` function parameter that is not related to the query arguments - see below for an example.)
+
+I usually test using Postman, but you can just use **curl** to post a GraphQL query like this:
 
 ```sh
 $ curl -XPOST -d '{"query": "{ random }"}' localhost:8080/graphql
 ```
 
-gives this response:
-=======
-Each time you click the **Send** button in Postman you should see a new number between 1 and 1000 (inclusive) like this:
->>>>>>> 048f07bc
+and you should get a response like this:
 
 ```json
 {
     "data": {
         "random": 5
+    }
+}
+```
+
+### Testing with Postman
+
+To use Postman for testing your service just create a new **POST** request using an address of `http://localhost:8080/graphql`. Under the **Body** section select **GraphQL** and enter this query:
+
+```graphql
+{
+    random(high:1000)
+}
+```
+
+Each time you click the **Send** button in Postman you should see a new number between 1 and 1000 (inclusive) like this:
+
+```json
+{
+    "data": {
+        "random": 467
     }
 }
 ```
@@ -282,7 +128,7 @@
 }
 ```
 
-## 5. Handling Errors
+### Returning an Error
 
 Errors in the GraphQL query, like the wrong query name, are handled for you but what about errors that only your resolver can detect?  What if the caller of the query made a mistake with the arguments, as below?
 
@@ -339,7 +185,7 @@
 }
 ```
 
-## 6. Context Parameters
+### Context Parameters
 
 For resolvers that may take a long time to run and/or block on I/O you should also provide a **context** parameter.  In the code below I have added `context.Context` as the 1st parameter of the `Random()` function and added a loop with a call to `Sleep()` to simulate a lengthy process.  A `context.Context` provided as the first parameter of the resolver function is handled specially: it's not used as one of the resolver arguments, but used for cancellation.
 
@@ -442,26 +288,6 @@
 }
 ```
 
-
-# Details
-
-To create a GraphQL service you must declare a struct, representing the root query object.  Each exported field (ie, having a capitalized name) of this struct represents a GraphQL query.  Each such field can be
-
-- a scalar type (int, string, etc.) that represents a GraphQL scalar (Int!, String!, etc.)
-- eggql.ID type that represents a GraphQL ID!, or *eggql.ID (ptr) to get a nullable ID
-- an integer type (int, int8, uint, etc.) that represents an enumeration
-- a nested struct that represents a GraphQL nested query
-- a slice/array/map that represents a GraphQL list of any of the above types
-- a slice/array/map for which a "subscript" resolver is automatically generated
-- a pointer to one of the above types, in which case the value is nullable
-- a **function** that *returns* one of the above types.
-
-A function is the most commonly used type of resolver, except for simple, static data.  Using a function means the resolver result does not have to be calculated until required.  Also, one of the most powerful features of GraphQL is that resolvers can accept arguments to control their behaviour.  You have to use a function if the GraphQL resolver needs to take arguments.  See the above **Random Numbers** example which has a resolver that takes two arguments.
-
-To use **eggql** you just need to call `eggql.MustRun()` passing an instance of the root query type.  You can also add mutations and subscriptions using the 2nd and 3rd parameters (see the [Star Wars Tutorial](https://github.com/AndrewWPhillips/eggql/blob/main/TUTORIAL.md) for an example.)  `MustRun()` returns an `http.Handler` which can be used like any other handler with the Go standard `net/http` package.
-
-Note that the **Must** part of `MustRun()` indicates that no errors are returned - ie, it panics if anything goes wrong.  (You can instead get errors returned, as discussed below, which makes debugging easier.)  Importantly, it will only panic on problems detected at startup.  Once the service is up and running all errors are diagnosed and returned as part of the query response.  Even panics in your resolver functions are caught and returned as an "internal error:" followed by the panic message/data.
-
 ## Go GraphQL Packages
 
 ### Alternatives
@@ -474,10 +300,6 @@
 | [graphql-go](https://github.com/graph-gophers/graphql-go) | graph-gophers                                                       |
 |       [gqlgen](https://github.com/99designs/gqlgen)       | 99 Designs                                                          |
 |      [thunder](https://github.com/samsarahq/thunder)      | Samsara Networks                                                    |
-<<<<<<< HEAD
-|         [jaal](https://github.com/appointy/jaal)          | Appointy                                                            |
-=======
->>>>>>> 048f07bc
 
 I particularly like **gqlgen** of **99 Designs** as it uses "go generate" to avoid the inefficiencies of reflection and the lack of type safety that is inevitable when using `interface{}` for polymorphism.
 
@@ -531,8 +353,6 @@
 
 ***Eggql** can also generate an extra field for each object in an array/slice/map if you add the `id_field` option in the field's metadata tag.  For arrays and slices this represents the index of the element hence the generated field is of `Int!` type.  For a map, it is the map element's key type which must be an integer or string.
 
-<<<<<<< HEAD
-=======
 Here's a simple example server:
 ```go
 type Query struct {
@@ -580,7 +400,6 @@
 }
 ```
 
->>>>>>> 048f07bc
 ### Subscript Option
 
 To make it even easier to allow your data to be accessed from GraphQL, **eggql** adds a "subscript" option (not to be confused with subscriptions).  This automatically generates GraphQL queries to access individual elements of slices, and arrays by their index, or maps by their key.
